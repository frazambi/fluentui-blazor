# Microsoft.Fast

[![License: MIT](https://img.shields.io/badge/License-MIT-yellow.svg)](https://opensource.org/licenses/MIT)
[![.NET C#](https://img.shields.io/badge/.NET-C%23-blue)](https://docs.microsoft.com/en-us/dotnet/csharp/)
[![Nuget](https://img.shields.io/nuget/v/Microsoft.Fast.Components.FluentUI)](https://www.nuget.org/packages/Microsoft.Fast.Components.FluentUI/)

[![Validate PRs](https://github.com/microsoft/fast-blazor/actions/workflows/ci-validate.yml/badge.svg)](https://github.com/microsoft/fast-blazor/actions/workflows/ci-validate.yml)
[![Validate Security](https://github.com/microsoft/fast-blazor/actions/workflows/codeql-analysis.yml/badge.svg)](https://github.com/microsoft/fast-blazor/actions/workflows/codeql-analysis.yml)

[![Discord](https://img.shields.io/badge/chat%20on-discord-7289da.svg)](https://discord.gg/FcSNfg4)
[![Twitter](https://img.shields.io/twitter/follow/fast_ui.svg?style=social&label=Follow)](https://twitter.com/intent/follow?screen_name=fast_ui)

:star:  We appreciate your star, it helps!

## Introduction

The `Microsoft.Fast.Components.FluentUI` package provides a lightweight set of [Blazor](https://blazor.net) component wrappers around Microsoft's official FluentUI Web Components. The FluentUI Web Components are built on [FAST](https://www.fast.design/) and work in every major browser. To get up and running with `Microsoft.Fast.Components.FluentUI` see the Getting Started section below.

The source for `@fluentui/web-components` is hosted in the [Fluent UI](https://github.com/microsoft/fluentui/tree/master/packages/web-components) mono-repository. Documentation on the components is available on [docs.microsoft.com](https://docs.microsoft.com/en-us/fluent-ui/web-components/).

## Getting Started

To get started using the Fluent UI Web Components for Blazor, you will first need to install [the official Nuget package for Fluent UI](https://www.nuget.org/packages/Microsoft.Fast.Components.FluentUI/). You can use the following command:

```shell
dotnet add package Microsoft.Fast.Components.FluentUI
```

Next, you need to add the web components script. You can either add the script from CDN directly, or you can install it with NPM, whichever you prefer.

To add the script from CDN use the following markup:
<<<<<<< HEAD

```html
<script type="module" src="https://cdn.jsdelivr.net/npm/@fluentui/web-components/dist/web-components.min.js"></script>
```

The markup above always references the latest release of the components. When deploying to production, you will want to ship with a specific version. Here's an example of the markup for that:

```html
=======

```html
<script type="module" src="https://cdn.jsdelivr.net/npm/@fluentui/web-components/dist/web-components.min.js"></script>
```

The markup above always references the latest release of the components. When deploying to production, you will want to ship with a specific version. Here's an example of the markup for that:

```html
>>>>>>> 75107a2e
<script type="module" src="https://cdn.jsdelivr.net/npm/@fluentui/web-components@2.0.2/dist/web-components.min.js"></script>
```

The best place to put the script tag is typically in your `index.html` file in the script section at the bottom of the `<body>`.

If you wish to leverage NPM instead, run the following command:

```shell
npm install --save @fluentui/web-components
```

You can locate the single file script build in the following location:

```shell
node_modules/@fluentui/web-components/dist/web-components.min.js
```

Copy this to your `wwwroot/script` folder and reference it with a script tag as described above.

> **Note**:
>
> If you are setting up Fluent UI Web Components on a Blazor Server project, you will need to escape the `@` character by repeating it in the source link. For more information check out the [Razor Pages syntax documentation](/aspnet/core/mvc/views/razor).

### Using the FluentUI Web Components

With the package installed and the script configured, you can begin using the Fluent UI Web Components in the same way as any other Blazor component. Just be sure to add the following using statement to your views:

```razor
@using Microsoft.Fast.Components.FluentUI
```

Here's a small example of a `FluentCard` with a `FluentButton` that uses the Fluent "Accent" appearance:

```razor
@using Microsoft.Fast.Components.FluentUI

<FluentCard>
  <h2>Hello World!</h2>
  <FluentButton Appearance="@Appearance.Accent">Click Me</FluentButton>
</FluentCard>
```

### Configuring the Design System

The Fluent UI Web Components are built on FAST's Adaptive UI technology, which enables design customization and personalization, while automatically maintaining accessibility. This is accomplished through setting various "design tokens". The easiest way to accomplish this in Blazor is to wrap the entire UI in a `FluentDesignSystemProvider`. This special element has a number of properties you can set to configure the tokens to your desired settings. Here's an example of changing the "accent base color" and switching the system into dark mode:

```html
<FluentDesignSystemProvider AccentBaseColor="#464EB8" BaseLayerLuminance="0">
    <Router AppAssembly="@typeof(App).Assembly">
        <Found Context="routeData">
            <RouteView RouteData="@routeData" DefaultLayout="@typeof(MainLayout)" />
        </Found>
        <NotFound>
            <PageTitle>Not found</PageTitle>
            <LayoutView Layout="@typeof(MainLayout)">
                <p role="alert">Sorry, there's nothing at this address.</p>
            </LayoutView>
        </NotFound>
    </Router>
</FluentDesignSystemProvider>
```

> **Note**: Provider token attributes can be changed on-th-fly like any other Blazor component attribute.

If you are attempting to configure the components for integration into a specific Microsoft product, the following table provides `AccentBaseColor` values you can use:

Product | AccentBaseColor
------- | ---------------
| Office | #D83B01 |
| Word | #185ABD |
| Excel | #107C41 |
| PowerPoint | #C43E1C |
| Teams | #6264A7 |
| OneNote | #7719AA |
| SharePoint | #03787C |
| Stream | #BC1948 |

For a list of all available token attributes, [see here](https://github.com/microsoft/fast-blazor/blob/main/src/Microsoft.Fast.Components.FluentUI/Components/FluentDesignSystemProvider.razor#L69). More examples for other components can be found in the `examples` folder [of this repository](https://github.com/microsoft/fast-blazor).

## Joining the Community

Looking to get answers to questions or engage with us in realtime? Our community is most active [on Discord](https://discord.gg/FcSNfg4). Submit requests and issues on [GitHub](https://github.com/dotnet/blazor-fluentui/issues/new/choose), or join us by contributing on [some good first issues via GitHub](https://github.com/dotnet/blazor-fluentui/labels/community:good-first-issue).

If you don't find a component you're looking for, it's best to create the issue in our FAST repo [here](https://github.com/microsoft/fast) and limit issues on this repo to bugs in the Blazor component wrappers or Blazor-specific features.

We look forward to building an amazing open source community with you!

## Contact

* Join the community and chat with us in real-time on [Discord](https://discord.gg/FcSNfg4).
* Submit requests and issues on [GitHub](https://github.com/microsoft/fast-blazor/issues/new/choose).
* Contribute by helping out on some of our recommended first issues on [GitHub](https://github.com/microsoft/fast-blazor/labels/community:good-first-issue).<|MERGE_RESOLUTION|>--- conflicted
+++ resolved
@@ -29,7 +29,6 @@
 Next, you need to add the web components script. You can either add the script from CDN directly, or you can install it with NPM, whichever you prefer.
 
 To add the script from CDN use the following markup:
-<<<<<<< HEAD
 
 ```html
 <script type="module" src="https://cdn.jsdelivr.net/npm/@fluentui/web-components/dist/web-components.min.js"></script>
@@ -38,16 +37,7 @@
 The markup above always references the latest release of the components. When deploying to production, you will want to ship with a specific version. Here's an example of the markup for that:
 
 ```html
-=======
 
-```html
-<script type="module" src="https://cdn.jsdelivr.net/npm/@fluentui/web-components/dist/web-components.min.js"></script>
-```
-
-The markup above always references the latest release of the components. When deploying to production, you will want to ship with a specific version. Here's an example of the markup for that:
-
-```html
->>>>>>> 75107a2e
 <script type="module" src="https://cdn.jsdelivr.net/npm/@fluentui/web-components@2.0.2/dist/web-components.min.js"></script>
 ```
 
