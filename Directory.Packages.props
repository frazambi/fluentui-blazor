--- conflicted
+++ resolved
@@ -2,44 +2,24 @@
   <PropertyGroup>
     <ManagePackageVersionsCentrally>true</ManagePackageVersionsCentrally>
     <RuntimeVersion>8.0.0</RuntimeVersion>
-    <AspNetCoreVersion>8.0.5</AspNetCoreVersion>
+    <AspNetCoreVersion>8.0.6</AspNetCoreVersion>
     <EfCoreVersion>8.0.5</EfCoreVersion>
   </PropertyGroup>
   <ItemGroup>
     <!-- For Sample Apps -->
     <PackageVersion Include="Microsoft.FluentUI.AspNetCore.Components" Version="4.5.0" />
     <PackageVersion Include="Microsoft.FluentUI.AspNetCore.Components.Emoji" Version="4.6.0" />
-<<<<<<< HEAD
     <PackageVersion Include="Microsoft.FluentUI.AspNetCore.Components.Icons" version="4.7.2" />
     
     <!-- Build dependencies -->
     <PackageVersion Include="Microsoft.AspNetCore.Components.Web" Version="$(AspNetCoreVersion)" />
     <PackageVersion Include="Microsoft.AspNetCore.Components.WebAssembly" Version="$(AspNetCoreVersion)" />
     <PackageVersion Include="Microsoft.AspNetCore.Components.WebAssembly.DevServer" Version="$(AspNetCoreVersion)" />
-=======
-    <PackageVersion Include="Microsoft.FluentUI.AspNetCore.Components.Icons" version="4.7.0" />
-    <!-- Build dependencies -->
-    <PackageVersion Include="Markdig.Signed" Version="0.34.0" />
-    <PackageVersion Include="Microsoft.AspNetCore.Components.Web" Version="$(AspNetCoreVersion)" />
-    <PackageVersion Include="Microsoft.AspNetCore.Components.WebAssembly" Version="$(AspNetCoreVersion)" />
-    <PackageVersion Include="Microsoft.AspNetCore.Components.WebAssembly.DevServer" Version="$(AspNetCoreVersion)" />
-    <PackageVersion Include="Microsoft.Bcl.AsyncInterfaces" Version="$(RuntimeVersion)" />
-    <PackageVersion Include="Microsoft.CodeAnalysis.Analyzers" Version="3.11.0-beta1.23525.2" />
-    <PackageVersion Include="Microsoft.CodeAnalysis.CSharp" Version="4.9.2" />
-    <PackageVersion Include="Microsoft.EntityFrameworkCore" Version="$(EfCoreVersion)" />
-    <PackageVersion Include="Microsoft.EntityFrameworkCore.Sqlite" Version="$(EfCoreVersion)" />
-    <PackageVersion Include="Microsoft.EntityFrameworkCore.Tools" Version="$(EfCoreVersion)" />
->>>>>>> b06e2988
     <PackageVersion Include="Microsoft.Extensions.Configuration.CommandLine" Version="$(RuntimeVersion)" />
     <PackageVersion Include="Microsoft.Extensions.Configuration.Abstractions" Version="$(RuntimeVersion)" />
     <PackageVersion Include="Microsoft.Extensions.Hosting.Abstractions" Version="$(RuntimeVersion)" />
     <PackageVersion Include="Microsoft.Extensions.Http" Version="$(RuntimeVersion)" />
-<<<<<<< HEAD
     <PackageVersion Include="Microsoft.Bcl.AsyncInterfaces" Version="$(RuntimeVersion)" />
-=======
-    <PackageVersion Include="Microsoft.VisualStudio.Threading.Analyzers" Version="17.10.48" />
-    <PackageVersion Include="Microsoft.VisualStudioEng.MicroBuild.Core" Version="1.0.0" />
->>>>>>> b06e2988
     <PackageVersion Include="System.Text.Encodings.Web" Version="$(RuntimeVersion)" />
 
     <PackageVersion Include="Microsoft.EntityFrameworkCore" Version="$(EfCoreVersion)" />
@@ -54,7 +34,6 @@
     <PackageVersion Include="System.Text.Json" Version="8.0.3" />
 
     <!-- Test dependencies -->
-<<<<<<< HEAD
     <PackageVersion Include="bunit" Version="1.28.9" />
     <PackageVersion Include="FluentAssertions" Version="6.12.0" />
     <PackageVersion Include="Microsoft.NET.Test.Sdk" Version="17.10.0" />
@@ -63,14 +42,5 @@
     <PackageVersion Include="coverlet.msbuild" Version="6.0.0" />
     <PackageVersion Include="coverlet.collector" Version="6.0.0" />
   
-=======
-    <PackageVersion Include="bunit" Version="1.27.17" />
-    <PackageVersion Include="FluentAssertions" Version="7.0.0-alpha.3" />
-    <PackageVersion Include="Microsoft.NET.Test.Sdk" Version="17.9.0" />
-    <PackageVersion Include="xunit" Version="2.7.0" />
-    <PackageVersion Include="xunit.runner.visualstudio" Version="2.5.7" />
-    <PackageVersion Include="coverlet.msbuild" Version="6.0.0" />
-    <PackageVersion Include="coverlet.collector" Version="6.0.0" />
->>>>>>> b06e2988
   </ItemGroup>
 </Project>