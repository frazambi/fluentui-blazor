--- conflicted
+++ resolved
@@ -31,11 +31,7 @@
         with:
           dotnet-version: |
             6.0.402
-<<<<<<< HEAD
-            7.0.x
-=======
             7.0.100
->>>>>>> f16c0de1
           include-prerelease: true
       - name: Restore dependencies
         run: dotnet restore
