--- conflicted
+++ resolved
@@ -28,11 +28,7 @@
       with:
         dotnet-version: | 
           6.0.x
-<<<<<<< HEAD
           7.0.x
-=======
-          7.0.100-rc.1.x
->>>>>>> 66c70027
         include-prerelease: true
     - name: Restore dependencies
       run: dotnet restore
@@ -55,11 +51,7 @@
         with:
           dotnet-version: |
             6.0.x
-<<<<<<< HEAD
             7.0.x
-=======
-            7.0.100-rc.1.x
->>>>>>> 66c70027
           include-prerelease: true
       - name: Build
         run: dotnet publish -c Release -o publish -f net7.0 examples/FluentUI.Demo.Client/
