<Project>
 <PropertyGroup>
	 <Authors>Microsoft</Authors>
	 <Copyright>© Microsoft Corporation. All rights reserved.</Copyright>
	 <NeutralLanguage>en</NeutralLanguage>
	 <Owners>Microsoft Corporation</Owners>
	 <PackageProjectUrl>https://github.com/microsoft/fluentui-blazor</PackageProjectUrl>
	 <PackageLicenseExpression>MIT</PackageLicenseExpression>
	 <RepositoryUrl>https://github.com/microsoft/fluentui-blazor</RepositoryUrl>
	 <RepositoryType>git</RepositoryType>
	 <PublishRepositoryUrl>true</PublishRepositoryUrl>

	 <SolutionDir>$(MSBuildThisFileDirectory)</SolutionDir>	 
	 
	 <VersionFile>3.1.0</VersionFile>
<<<<<<< HEAD
	 <VersionPrefix></VersionPrefix>
=======
	 <VersionPrefix>3.1.0</VersionPrefix>
>>>>>>> 79554d54
	 <VersionSuffix></VersionSuffix> 
	 
	 <AssemblyVersion>$(VersionFile)</AssemblyVersion>
	 <FileVersion>$(VersionFile)</FileVersion>
	 <AccelerateBuildsInVisualStudio>true</AccelerateBuildsInVisualStudio>
   <Version>$(VersionPrefix)$(VersionSuffix)</Version>     
 </PropertyGroup>
</Project><|MERGE_RESOLUTION|>--- conflicted
+++ resolved
@@ -13,11 +13,7 @@
 	 <SolutionDir>$(MSBuildThisFileDirectory)</SolutionDir>	 
 	 
 	 <VersionFile>3.1.0</VersionFile>
-<<<<<<< HEAD
-	 <VersionPrefix></VersionPrefix>
-=======
 	 <VersionPrefix>3.1.0</VersionPrefix>
->>>>>>> 79554d54
 	 <VersionSuffix></VersionSuffix> 
 	 
 	 <AssemblyVersion>$(VersionFile)</AssemblyVersion>
