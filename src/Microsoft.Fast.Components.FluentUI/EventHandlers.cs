﻿using Microsoft.AspNetCore.Components;

namespace Microsoft.Fast.Components.FluentUI;

<<<<<<< HEAD
namespace Microsoft.Fast.Components.FluentUI;

=======
>>>>>>> 5c2d4cae
public class CheckboxChangeEventArgs : EventArgs
{
    public bool Checked { get; set; }
}

[EventHandler("onfluentcheckedchange", typeof(CheckboxChangeEventArgs), enableStopPropagation: true, enablePreventDefault: true)]
public static class EventHandlers
{
}<|MERGE_RESOLUTION|>--- conflicted
+++ resolved
@@ -1,12 +1,7 @@
-﻿using Microsoft.AspNetCore.Components;
+using Microsoft.AspNetCore.Components;
 
 namespace Microsoft.Fast.Components.FluentUI;
 
-<<<<<<< HEAD
-namespace Microsoft.Fast.Components.FluentUI;
-
-=======
->>>>>>> 5c2d4cae
 public class CheckboxChangeEventArgs : EventArgs
 {
     public bool Checked { get; set; }
