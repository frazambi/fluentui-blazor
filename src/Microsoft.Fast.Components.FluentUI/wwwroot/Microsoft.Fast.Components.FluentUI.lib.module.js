﻿export function afterStarted(Blazor) {
    Blazor.registerCustomEventType('customclick', {
        browserEventName: 'click',
        createEventArgs: event => {
            return {
                value: event.target.value
            };
        }
    });
    Blazor.registerCustomEventType('checkedchange', {
        browserEventName: 'click',
        createEventArgs: event => {
            return {
                checked: event.target.currentChecked
            };
        }
    });
    Blazor.registerCustomEventType('accordionchange', {
        browserEventName: 'change',
        createEventArgs: event => {
            if (event.target.localName == 'fluent-accordion-item') {
                return {
                    activeId: event.target.id,
                }
            };
            return null;
        }
    });
    Blazor.registerCustomEventType('tabchange', {
        browserEventName: 'change',
        createEventArgs: event => {
<<<<<<< HEAD
            if (event.target.localName == 'fluent-tabs') {
=======
            if (event.target.localName == 'fluent-tabs') { 
>>>>>>> 4ed84293
                return {
                    activeId: event.detail.id,
                    affectedId: event.detail.attributes['tab-id']?.value
                }
            };
            return null;
        }
    });
    Blazor.registerCustomEventType('selectedchange', {
        browserEventName: 'selected-change',
        createEventArgs: event => {
            return {
                affectedId: event.detail.attributes['tree-item-id'].value,
                selected: event.detail._selected,
                expanded: event.detail._expanded
            };
        }
    });
    Blazor.registerCustomEventType('expandedchange', {
        browserEventName: 'expanded-change',
        createEventArgs: event => {
            return {
                affectedId: event.detail.attributes['tree-item-id'].value
            };
        }
    });
    Blazor.registerCustomEventType('dateselected', {
        browserEventName: 'dateselected',
        createEventArgs: event => {
            return {
                calendarDateInfo: event.detail
            };
        }
    });
    Blazor.registerCustomEventType('tooltipdismiss', {
        browserEventName: 'dismiss',
        createEventArgs: event => {
            if (event.target.localName == 'fluent-tooltip') {
                return {
                    reason: event.type
                };
            };
            return null;
        }
    });
    Blazor.registerCustomEventType('dialogdismiss', {
<<<<<<< HEAD
        browserEventName: 'dismiss',
=======
        browserEventName: 'dismiss' ,
>>>>>>> 4ed84293
        createEventArgs: event => {
            if (event.target.localName == 'fluent-dialog') {
                return {
                    reason: event.type
                };
            };
            return null;
        }
    });
    
    Blazor.registerCustomEventType('menuchange', {
        browserEventName: 'change',
        createEventArgs: event => {
            return {
                id: event.target.id,
                value: event.target.innerHTML
            };
        }
    });
    Blazor.registerCustomEventType('scrollstart', {
        browserEventName: 'scrollstart',
        createEventArgs: event => {
            return {
                scroll: event.detail
            };
        }
    });
    Blazor.registerCustomEventType('scrollend', {
        browserEventName: 'scrollend',
        createEventArgs: event => {
            return {
                scroll: event.detail
            };
        }
    });
    Blazor.registerCustomEventType('cellfocus', {
        browserEventName: 'cell-focused',
        createEventArgs: event => {
            return {
                cellId: event.detail.attributes['cell-id'].value
            };
        }
    });
    Blazor.registerCustomEventType('rowfocus', {
        browserEventName: 'row-focused',
        createEventArgs: event => {
            return {
                rowId: event.detail.attributes['row-id'].value
            };
        }
    });
}<|MERGE_RESOLUTION|>--- conflicted
+++ resolved
@@ -29,11 +29,7 @@
     Blazor.registerCustomEventType('tabchange', {
         browserEventName: 'change',
         createEventArgs: event => {
-<<<<<<< HEAD
-            if (event.target.localName == 'fluent-tabs') {
-=======
             if (event.target.localName == 'fluent-tabs') { 
->>>>>>> 4ed84293
                 return {
                     activeId: event.detail.id,
                     affectedId: event.detail.attributes['tab-id']?.value
@@ -80,11 +76,7 @@
         }
     });
     Blazor.registerCustomEventType('dialogdismiss', {
-<<<<<<< HEAD
-        browserEventName: 'dismiss',
-=======
         browserEventName: 'dismiss' ,
->>>>>>> 4ed84293
         createEventArgs: event => {
             if (event.target.localName == 'fluent-dialog') {
                 return {
@@ -94,7 +86,6 @@
             return null;
         }
     });
-    
     Blazor.registerCustomEventType('menuchange', {
         browserEventName: 'change',
         createEventArgs: event => {
