--- conflicted
+++ resolved
@@ -29,13 +29,8 @@
     public TooltipPosition? Position { get; set; }
 
     /// <summary>
-<<<<<<< HEAD
     /// Controls when the tooltip updates its position, default is anchor which only updates when
     /// the anchor is resized.  auto will update on scroll/resize events.
-=======
-    /// Controls when the tooltip updates its position, default is 'anchor' which only updates when
-    /// the anchor is resized.  'auto' will update on scroll/resize events.
->>>>>>> a214c310
     /// Corresponds to anchored-region auto-update-mode.
     /// </summary>
     [Parameter]
