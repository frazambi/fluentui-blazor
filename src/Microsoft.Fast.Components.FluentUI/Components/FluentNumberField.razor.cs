using System.Diagnostics.CodeAnalysis;
using System.Globalization;
using System.Reflection;
using Microsoft.AspNetCore.Components;

namespace Microsoft.Fast.Components.FluentUI;

public partial class FluentNumberField<TValue> : FluentInputBase<TValue>
{
    /// <summary>
    /// Gets or sets the disabled state
    /// </summary>
    [Parameter]
    public bool? Disabled { get; set; }

    /// <summary>
    /// Gets or sets the readonly state
    /// </summary>
    [Parameter]
    public bool? Readonly { get; set; }

    /// <summary>
    /// Gets or sets if a value is required
    /// </summary>
    [Parameter]
    public bool? Required { get; set; }

    /// <summary>
    /// Gets or sets if the field should automatically receive focus
    /// </summary>
    [Parameter]
    public bool? Autofocus { get; set; }

    /// <summary>
    /// Gets or sets the size
    /// </summary>
    [Parameter]
    public int Size { get; set; } = 20;

    /// <summary>
    /// Gets or sets the <see cref="FluentUI.Appearance" />
    /// </summary>
    [Parameter]
    public Appearance? Appearance { get; set; }

    /// <summary>
    /// Gets or sets the placeholder text
    /// </summary>
    [Parameter]
    public string? Placeholder { get; set; }

    /// <summary>
    /// Gets or sets the error message to show when the field can not be parsed
    /// </summary>
    [Parameter]
    public string ParsingErrorMessage { get; set; } = "The {0} field must be a number.";
<<<<<<< HEAD
    
=======


    [Parameter]
    public RenderFragment? ChildContent { get; set; }

    /// <summary>
    /// Gets or sets the minimum value
    /// </summary>
>>>>>>> 31406c1c
    [Parameter]
    public string? Min { get; set; } = GetMinOrMaxValue("MinValue");

    /// <summary>
    /// Gets or sets the maximum value
    /// </summary>
    [Parameter]
    public string? Max { get; set; } = GetMinOrMaxValue("MaxValue");

    /// <summary>
    /// Gets or sets the minimum length
    /// </summary>
    [Parameter]
    public int MinLength { get; set; } = 1;

    /// <summary>
    /// Gets or sets the maximum lenth
    /// </summary>
    [Parameter]
    public int MaxLength { get; set; } = 14;

    /// <summary>
    /// Gets or sets the amount to increase/decrease the number with. Only use whole number when <see cref="Type">TValue</see> is int or long. 
    /// </summary>
    [Parameter]
    public double Step { get; set; } = _stepAttributeValue;

    private readonly static double _stepAttributeValue;
    static FluentNumberField()
    {
        // Unwrap Nullable<T>, because InputBase already deals with the Nullable aspect
        // of it for us. We will only get asked to parse the T for nonempty inputs.
        var targetType = Nullable.GetUnderlyingType(typeof(TValue)) ?? typeof(TValue);
        if (targetType == typeof(int) || targetType == typeof(long) || targetType == typeof(short) || targetType == typeof(float) || targetType == typeof(double) || targetType == typeof(decimal))
        {
            _stepAttributeValue = 1;
        }
        else
        {
            throw new InvalidOperationException($"The type '{targetType}' is not a supported numeric type.");
        }
    }

    protected override bool TryParseValueFromString(string? value, [MaybeNullWhen(false)] out TValue result, [NotNullWhen(false)] out string? validationErrorMessage)
    {
        if (BindConverter.TryConvertTo<TValue>(value, CultureInfo.InvariantCulture, out result))
        {
            validationErrorMessage = null;
            return true;
        }
        else
        {
            validationErrorMessage = string.Format(CultureInfo.InvariantCulture, ParsingErrorMessage, FieldIdentifier.FieldName);
            return false;
        }
    }

    /// <summary>
    /// Formats the value as a string. Derived classes can override this to determine the formatting used for <c>CurrentValueAsString</c>.
    /// </summary>
    /// <param name = "value">The value to format.</param>
    /// <returns>A string representation of the value.</returns>
    protected override string? FormatValueAsString(TValue? value)
    {
        // Avoiding a cast to IFormattable to avoid boxing.
        return value switch
        {
            null => null,
            int @int => BindConverter.FormatValue(@int, CultureInfo.InvariantCulture),
            long @long => BindConverter.FormatValue(@long, CultureInfo.InvariantCulture),
            short @short => BindConverter.FormatValue(@short, CultureInfo.InvariantCulture),
            float @float => BindConverter.FormatValue(@float, CultureInfo.InvariantCulture),
            double @double => BindConverter.FormatValue(@double, CultureInfo.InvariantCulture),
            decimal @decimal => BindConverter.FormatValue(@decimal, CultureInfo.InvariantCulture),
            _ => throw new InvalidOperationException($"Unsupported type {value.GetType()}"),
        };
    }

    private static string? GetMinOrMaxValue(string name)
    {
        var targetType = Nullable.GetUnderlyingType(typeof(TValue)) ?? typeof(TValue);
        FieldInfo? field = targetType.GetField(name, BindingFlags.Public | BindingFlags.Static);
        if (field == null)
        {
            throw new InvalidOperationException("Invalid type argument for FluentNumberField<TValue?>: " + typeof(TValue).Name);
        }

        var value = field.GetValue(null);
        if (value is not null)
        {
            if (targetType == typeof(int) || targetType == typeof(short))
            {
                return value.ToString();
            }

            if (targetType == typeof(long))
            {
                //Precision in underlying Fast script is limited to 12 digits
                return name == "MinValue" ? "-999999999999" : "999999999999";
            }

            if (targetType == typeof(float))
            {
                return ((float)value).ToString(CultureInfo.InvariantCulture);
            }

            if (targetType == typeof(double))
            {
                return ((double)value).ToString(CultureInfo.InvariantCulture);
            }

            if (targetType == typeof(decimal))
            {
                return ((decimal)value).ToString("G12", CultureInfo.InvariantCulture);
            }
        }

        // This should never occur
        return "0";
    }
}<|MERGE_RESOLUTION|>--- conflicted
+++ resolved
@@ -1,8 +1,3 @@
-using System.Diagnostics.CodeAnalysis;
-using System.Globalization;
-using System.Reflection;
-using Microsoft.AspNetCore.Components;
-
 namespace Microsoft.Fast.Components.FluentUI;
 
 public partial class FluentNumberField<TValue> : FluentInputBase<TValue>
@@ -54,9 +49,6 @@
     /// </summary>
     [Parameter]
     public string ParsingErrorMessage { get; set; } = "The {0} field must be a number.";
-<<<<<<< HEAD
-    
-=======
 
 
     [Parameter]
@@ -65,7 +57,6 @@
     /// <summary>
     /// Gets or sets the minimum value
     /// </summary>
->>>>>>> 31406c1c
     [Parameter]
     public string? Min { get; set; } = GetMinOrMaxValue("MinValue");
 
