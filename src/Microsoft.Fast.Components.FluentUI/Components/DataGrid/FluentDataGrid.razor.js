--- conflicted
+++ resolved
@@ -55,11 +55,7 @@
     const min = 150;
     const columns = [];
     let headerBeingResized;
-<<<<<<< HEAD
-    
-=======
 
->>>>>>> f1df45fc
     if (gridElement === null) {
         return;
     };
