// Licensed to the .NET Foundation under one or more agreements.
// The .NET Foundation licenses this file to you under the MIT license.
using System.Linq.Expressions;
using System.Reflection;
using Microsoft.AspNetCore.Components;
using Microsoft.AspNetCore.Components.Rendering;
using Microsoft.Fast.Components.FluentUI.DataGrid.Infrastructure;

namespace Microsoft.Fast.Components.FluentUI;

/// <summary>
/// Represents a <see cref="FluentDataGrid{TGridItem}"/> column whose cells display a single value.
/// </summary>
/// <typeparam name="TGridItem">The type of data represented by each row in the grid.</typeparam>
/// <typeparam name="TProp">The type of the value being displayed in the column's cells.</typeparam>
public class PropertyColumn<TGridItem, TProp> : ColumnBase<TGridItem>, IBindableColumn<TGridItem, TProp>
{
<<<<<<< HEAD
	private Expression<Func<TGridItem, TProp>>? _lastAssignedProperty;
	private Func<TGridItem, string?>? _cellTextFunc;
	private GridSort<TGridItem>? _sortBuilder;


	public PropertyInfo? PropertyInfo { get; private set; }

	/// <summary>
	/// Defines the value to be displayed in this column's cells.
	/// </summary>
	[Parameter, EditorRequired] public Expression<Func<TGridItem, TProp>> Property { get; set; } = default!;

	/// <summary>
	/// Optionally specifies a format string for the value.
	///
	/// Using this requires the <typeparamref name="TProp"/> type to implement <see cref="IFormattable" />.
	/// </summary>
	[Parameter] public string? Format { get; set; }

	/// <summary>
	/// Optionally specifies how to compare values in this column when sorting.
	/// 
	/// Using this requires the <typeparamref name="TProp"/> type to implement <see cref="IComparable{T}"/>.
	/// </summary>
	[Parameter] public IComparer<TProp>? Comparer { get; set; } = null;

	public override GridSort<TGridItem>? SortBy
	{
		get => _sortBuilder;
		set => throw new NotSupportedException($"PropertyColumn generates this member internally. For custom sorting rules, see '{typeof(TemplateColumn<TGridItem>)}'.");
	}

	/// <inheritdoc />
	protected override void OnParametersSet()
	{
		// We have to do a bit of pre-processing on the lambda expression. Only do that if it's new or changed.
		if (_lastAssignedProperty != Property)
		{
			_lastAssignedProperty = Property;
			var compiledPropertyExpression = Property.Compile();

			if (!string.IsNullOrEmpty(Format))
			{
				// TODO: Consider using reflection to avoid having to box every value just to call IFormattable.ToString
				// For example, define a method "string Format<U>(Func<TGridItem, U> property) where U: IFormattable", and
				// then construct the closed type here with U=TProp when we know TProp implements IFormattable

				// If the type is nullable, we're interested in formatting the underlying type
				var nullableUnderlyingTypeOrNull = Nullable.GetUnderlyingType(typeof(TProp));
				if (!typeof(IFormattable).IsAssignableFrom(nullableUnderlyingTypeOrNull ?? typeof(TProp)))
				{
					throw new InvalidOperationException($"A '{nameof(Format)}' parameter was supplied, but the type '{typeof(TProp)}' does not implement '{typeof(IFormattable)}'.");
				}

				_cellTextFunc = item => ((IFormattable?)compiledPropertyExpression!(item))?.ToString(Format, null);
			}
			else
			{
				_cellTextFunc = item => compiledPropertyExpression!(item)?.ToString();
			}
			
			_sortBuilder = Comparer is not null ? GridSort<TGridItem>.ByAscending(Property, Comparer) : GridSort<TGridItem>.ByAscending(Property);
	    }

		if (Property.Body is MemberExpression memberExpression)
		{
			if (Title is null)
			{
				PropertyInfo = memberExpression.Member as PropertyInfo;
				var daText = memberExpression.Member.DeclaringType?.GetDisplayAttributeString(memberExpression.Member.Name);
				if (!string.IsNullOrEmpty(daText))
					Title = daText;
				else
					Title = memberExpression.Member.Name;
			}
		}
	}

	/// <inheritdoc />
	protected internal override void CellContent(RenderTreeBuilder builder, TGridItem item)
		=> builder.AddContent(0, _cellTextFunc!(item));
=======
    private Expression<Func<TGridItem, TValue>>? _lastAssignedProperty;
    private Func<TGridItem, string?>? _cellTextFunc;
    private GridSort<TGridItem>? _sortBuilder;


    public PropertyInfo? PropertyInfo { get; private set; }

    /// <summary>
    /// Defines the value to be displayed in this column's cells.
    /// </summary>
    [Parameter, EditorRequired] public Expression<Func<TGridItem, TValue>> Property { get; set; } = default!;

    /// <summary>
    /// Optionally specifies a format string for the value.
    ///
    /// Using this requires the <typeparamref name="TValue"/> type to implement <see cref="IFormattable" />.
    /// </summary>
    [Parameter] public string? Format { get; set; }

    /// <summary>
    /// Optionally specifies how to compare values in this column when sorting.
    /// 
    /// Using this requires the <typeparamref name="TValue"/> type to implement <see cref="IComparable{T}"/>.
    /// </summary>
    [Parameter] public IComparer<TValue>? Comparer { get; set; } = null;

    GridSort<TGridItem>? ISortBuilderColumn<TGridItem>.SortBuilder => _sortBuilder;

    /// <inheritdoc />
    protected override void OnParametersSet()
    {
        // We have to do a bit of pre-processing on the lambda expression. Only do that if it's new or changed.
        if (_lastAssignedProperty != Property)
        {
            _lastAssignedProperty = Property;
            var compiledPropertyExpression = Property.Compile();

            if (!string.IsNullOrEmpty(Format))
            {
                // If the type is nullable, we're interested in formatting the underlying type
                Type? nullableUnderlyingTypeOrNull = Nullable.GetUnderlyingType(typeof(TValue));
                if (!typeof(IFormattable).IsAssignableFrom(nullableUnderlyingTypeOrNull ?? typeof(TValue)))
                {
                    throw new InvalidOperationException($"A '{nameof(Format)}' parameter was supplied, but the type '{typeof(TValue)}' does not implement '{typeof(IFormattable)}'.");
                }

                _cellTextFunc = item => ((IFormattable?)compiledPropertyExpression!(item))?.ToString(Format, null);
            }
            else
            {
                _cellTextFunc = item => compiledPropertyExpression!(item)?.ToString();
            }

            //_sortBuilder = GridSort<TGridItem>.ByAscending(Property);
            _sortBuilder = Comparer is not null ? GridSort<TGridItem>.ByAscending(Property, Comparer) : GridSort<TGridItem>.ByAscending(Property);
        }

        if (Property.Body is MemberExpression memberExpression)
        {
            if (Title is null)
            {
                PropertyInfo = memberExpression.Member as PropertyInfo;
                var daText = memberExpression.Member.DeclaringType?.GetDisplayAttributeString(memberExpression.Member.Name);
                if (!string.IsNullOrEmpty(daText))
                    Title = daText;
                else
                    Title = memberExpression.Member.Name;
            }
        }
    }

    /// <inheritdoc />
    protected internal override void CellContent(RenderTreeBuilder builder, TGridItem item)
        => builder.AddContent(0, _cellTextFunc!(item));
>>>>>>> f82c228f

}<|MERGE_RESOLUTION|>--- conflicted
+++ resolved
@@ -15,7 +15,7 @@
 /// <typeparam name="TProp">The type of the value being displayed in the column's cells.</typeparam>
 public class PropertyColumn<TGridItem, TProp> : ColumnBase<TGridItem>, IBindableColumn<TGridItem, TProp>
 {
-<<<<<<< HEAD
+
 	private Expression<Func<TGridItem, TProp>>? _lastAssignedProperty;
 	private Func<TGridItem, string?>? _cellTextFunc;
 	private GridSort<TGridItem>? _sortBuilder;
@@ -97,81 +97,6 @@
 	/// <inheritdoc />
 	protected internal override void CellContent(RenderTreeBuilder builder, TGridItem item)
 		=> builder.AddContent(0, _cellTextFunc!(item));
-=======
-    private Expression<Func<TGridItem, TValue>>? _lastAssignedProperty;
-    private Func<TGridItem, string?>? _cellTextFunc;
-    private GridSort<TGridItem>? _sortBuilder;
 
 
-    public PropertyInfo? PropertyInfo { get; private set; }
-
-    /// <summary>
-    /// Defines the value to be displayed in this column's cells.
-    /// </summary>
-    [Parameter, EditorRequired] public Expression<Func<TGridItem, TValue>> Property { get; set; } = default!;
-
-    /// <summary>
-    /// Optionally specifies a format string for the value.
-    ///
-    /// Using this requires the <typeparamref name="TValue"/> type to implement <see cref="IFormattable" />.
-    /// </summary>
-    [Parameter] public string? Format { get; set; }
-
-    /// <summary>
-    /// Optionally specifies how to compare values in this column when sorting.
-    /// 
-    /// Using this requires the <typeparamref name="TValue"/> type to implement <see cref="IComparable{T}"/>.
-    /// </summary>
-    [Parameter] public IComparer<TValue>? Comparer { get; set; } = null;
-
-    GridSort<TGridItem>? ISortBuilderColumn<TGridItem>.SortBuilder => _sortBuilder;
-
-    /// <inheritdoc />
-    protected override void OnParametersSet()
-    {
-        // We have to do a bit of pre-processing on the lambda expression. Only do that if it's new or changed.
-        if (_lastAssignedProperty != Property)
-        {
-            _lastAssignedProperty = Property;
-            var compiledPropertyExpression = Property.Compile();
-
-            if (!string.IsNullOrEmpty(Format))
-            {
-                // If the type is nullable, we're interested in formatting the underlying type
-                Type? nullableUnderlyingTypeOrNull = Nullable.GetUnderlyingType(typeof(TValue));
-                if (!typeof(IFormattable).IsAssignableFrom(nullableUnderlyingTypeOrNull ?? typeof(TValue)))
-                {
-                    throw new InvalidOperationException($"A '{nameof(Format)}' parameter was supplied, but the type '{typeof(TValue)}' does not implement '{typeof(IFormattable)}'.");
-                }
-
-                _cellTextFunc = item => ((IFormattable?)compiledPropertyExpression!(item))?.ToString(Format, null);
-            }
-            else
-            {
-                _cellTextFunc = item => compiledPropertyExpression!(item)?.ToString();
-            }
-
-            //_sortBuilder = GridSort<TGridItem>.ByAscending(Property);
-            _sortBuilder = Comparer is not null ? GridSort<TGridItem>.ByAscending(Property, Comparer) : GridSort<TGridItem>.ByAscending(Property);
-        }
-
-        if (Property.Body is MemberExpression memberExpression)
-        {
-            if (Title is null)
-            {
-                PropertyInfo = memberExpression.Member as PropertyInfo;
-                var daText = memberExpression.Member.DeclaringType?.GetDisplayAttributeString(memberExpression.Member.Name);
-                if (!string.IsNullOrEmpty(daText))
-                    Title = daText;
-                else
-                    Title = memberExpression.Member.Name;
-            }
-        }
-    }
-
-    /// <inheritdoc />
-    protected internal override void CellContent(RenderTreeBuilder builder, TGridItem item)
-        => builder.AddContent(0, _cellTextFunc!(item));
->>>>>>> f82c228f
-
 }