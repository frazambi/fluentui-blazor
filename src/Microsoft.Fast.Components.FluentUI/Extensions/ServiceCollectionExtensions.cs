--- conflicted
+++ resolved
@@ -9,11 +9,7 @@
     public static void AddFluentUIComponents(this IServiceCollection services)
     {
         services.AddScoped<GlobalState>();
-<<<<<<< HEAD
-        services.AddScoped<StaticFileService>();
-=======
         services.AddScoped<StaticAssetService>();
->>>>>>> 7d3a83b8
         services.AddScoped<CacheStorageAccessor>();
         services.AddDesignTokens();
     }
