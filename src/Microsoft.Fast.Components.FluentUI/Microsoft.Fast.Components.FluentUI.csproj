--- conflicted
+++ resolved
@@ -13,12 +13,6 @@
 		<Title>Microsoft Fluent UI Web Components for Blazor</Title>
 		<Description>A set of Blazor components wrapping Microsoft’s official Fluent UI Web Components. They implement the latest state of the Fluent design language, are built on FAST and work in every major browser.</Description>
 		<SignAssembly>true</SignAssembly>
-<<<<<<< HEAD
-		<VersionPrefix>1.6.1</VersionPrefix>
-		<VersionSuffix></VersionSuffix>
-		<SynchReleaseVersion>false</SynchReleaseVersion>
-=======
->>>>>>> 4ed84293
 		<Nullable>enable</Nullable>
 		<ImplicitUsings>enable</ImplicitUsings>
 		<PublishRepositoryUrl>true</PublishRepositoryUrl>
