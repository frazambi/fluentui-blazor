﻿<Project Sdk="Microsoft.NET.Sdk.Razor">

  <PropertyGroup>
    <TargetFramework>net6.0</TargetFramework>
    <PackageId>Microsoft.Fast.Components.FluentUI</PackageId>
    <Authors>Microsoft</Authors>
    <Copyright>© Microsoft Corporation. All rights reserved.</Copyright>
    <NeutralLanguage>en</NeutralLanguage>
    <Owners>Microsoft Corporation</Owners>
    <PackageProjectUrl>https://github.com/microsoft/fast-blazor</PackageProjectUrl>
    <PackageLicenseExpression>MIT</PackageLicenseExpression>
    <Summary>Fluent UI Web Components library for Blazor on .NET</Summary>
    <PackageTags>Web Components, .NET, FluentUI, FAST, Blazor, .NET 6.0</PackageTags>
    <Title>Microsoft Fluent UI Components Library for Blazor on FAST</Title>
    <Description>Authored by the Microsoft FAST team.</Description>
    <SignAssembly>true</SignAssembly>
    <PackageVersion>1.2.1</PackageVersion>
    <ReleaseVersion>1.2.1</ReleaseVersion>
    <SynchReleaseVersion>false</SynchReleaseVersion>
    <Nullable>enable</Nullable>
    <ImplicitUsings>enable</ImplicitUsings>
    <PublishRepositoryUrl>true</PublishRepositoryUrl>
    <EmbedUntrackedSources>true</EmbedUntrackedSources>
    <DebugType>embedded</DebugType>
    <RepositoryUrl>https://github.com/microsoft/fast-blazor</RepositoryUrl>
    <RepositoryType>git</RepositoryType>
    <PackageReadmeFile>README.md</PackageReadmeFile>
  </PropertyGroup>

  <PropertyGroup Condition=" '$(Configuration)|$(Platform)' == 'Debug|AnyCPU' ">
    <Optimize>False</Optimize>
    <WarningLevel>4</WarningLevel>
    <NullableReferenceTypes>true</NullableReferenceTypes>
    <TreatWarningsAsErrors>false</TreatWarningsAsErrors>
    <DocumentationFile>bin\Debug\net6.0\Microsoft.Fast.Components.FluentUI.xml</DocumentationFile>
    <NoWarn>1701;1702,8669,1591</NoWarn>
  </PropertyGroup>

  <PropertyGroup Condition="'$(Configuration)|$(Platform)'=='Release|AnyCPU'">
    <Optimize>True</Optimize>
  </PropertyGroup>

  <ItemGroup>
    <None Include="..\..\README.md">
      <Pack>True</Pack>
      <PackagePath>\</PackagePath>
    </None>
  </ItemGroup>
  <ItemGroup>
    <SupportedPlatform Include="browser" />
  </ItemGroup>

  <ItemGroup>
<<<<<<< HEAD
    <PackageReference Include="Microsoft.AspNetCore.Components.Web" Version="6.0.0" />
=======
    <PackageReference Include="Microsoft.AspNetCore.Components.Web" Version="6.0.3" />
>>>>>>> 31406c1c
    <PackageReference Include="Microsoft.SourceLink.GitHub" Version="1.1.1" PrivateAssets="All" />
  </ItemGroup>

  <PropertyGroup Condition="'$(GITHUB_ACTIONS)' == 'true' Or '$(TF_BUILD)' == 'true'">
    <ContinuousIntegrationBuild>true</ContinuousIntegrationBuild>
  </PropertyGroup>

</Project><|MERGE_RESOLUTION|>--- conflicted
+++ resolved
@@ -51,11 +51,7 @@
   </ItemGroup>
 
   <ItemGroup>
-<<<<<<< HEAD
-    <PackageReference Include="Microsoft.AspNetCore.Components.Web" Version="6.0.0" />
-=======
     <PackageReference Include="Microsoft.AspNetCore.Components.Web" Version="6.0.3" />
->>>>>>> 31406c1c
     <PackageReference Include="Microsoft.SourceLink.GitHub" Version="1.1.1" PrivateAssets="All" />
   </ItemGroup>
 
