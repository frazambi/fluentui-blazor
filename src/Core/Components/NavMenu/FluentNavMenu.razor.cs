﻿using Microsoft.AspNetCore.Components;
using Microsoft.AspNetCore.Components.Routing;
using Microsoft.AspNetCore.Components.Web;
using Microsoft.Fast.Components.FluentUI.Utilities;

namespace Microsoft.Fast.Components.FluentUI;

public partial class FluentNavMenu : FluentComponentBase, INavMenuItemsOwner, IDisposable
{
    private const string WIDTH_COLLAPSED_MENU = "40px";
    private bool _disposed;
    private bool _hasChildIcons => ((INavMenuItemsOwner)this).HasChildIcons;
    private readonly Dictionary<string, FluentNavMenuItemBase> _allItems = new();
    private readonly List<FluentNavMenuItemBase> _childItems = new();
    private readonly string _expandCollapseTreeItemId = Identifier.NewId();
    private FluentTreeItem? _currentlySelectedTreeItem;
    private FluentTreeItem? _previousSuccessfullySelectedTreeItem;

    protected string? ClassValue => new CssBuilder(Class)
        .AddClass("navmenu")
        .AddClass("collapsed", Collapsed)
        .AddClass("navmenu-parent-element")
        .Build();

    protected string? StyleValue => new StyleBuilder(Style)
        .AddStyle("width", $"{Width}px", () => Expanded && Width.HasValue)
        .AddStyle("width", WIDTH_COLLAPSED_MENU, () => !Expanded)
        .AddStyle("min-width", WIDTH_COLLAPSED_MENU, () => !Expanded)
        .Build();

    /// <summary>
    /// Gets or sets the content to be rendered inside the component.
    /// </summary>
    [Parameter]
    public RenderFragment? ChildContent { get; set; }

    /// <summary>
    /// Gets or sets the content to be rendered for the expander icon
    /// when the menu is collapsible.  The default icon will be used if
    /// this is not specified.
    /// </summary>
    [Parameter]
    public RenderFragment? ExpanderContent { get; set; }

    /// <summary>
    /// Gets or sets the title of the navigation menu
    /// Default to "Navigation menu"
    /// </summary>
    [Parameter]
    public string? Title { get; set; } = "Navigation menu";

    /// <summary>
    /// Gets or sets the width of the menu (in pixels).
    /// </summary>
    [Parameter]
    public int? Width { get; set; }

    /// <summary>
    /// Gets or sets whether or not the menu can be collapsed.
    /// </summary>
    [Parameter]
    public bool Collapsible { get; set; }

    /// <inheritdoc/>
    [Parameter]
    public bool Expanded { get; set; } = true;

    /// <summary>
    /// Event callback for when the <see cref="Expanded"/> property changes.
    /// </summary>
    [Parameter]
    public EventCallback<bool> ExpandedChanged { get; set; }

    /// <summary>
    /// Called when the user attempts to execute the default action of a menu item.
    /// </summary>
    [Parameter]
    public EventCallback<NavMenuActionArgs> OnAction { get; set; }

    /// <summary>
    /// If set to <see langword="true"/> then the tree will
    /// expand when it is created.
    /// </summary>
    [Parameter]
    public bool InitiallyExpanded { get; set; }

    /// <summary>
    /// If true, the menu will re-navigate to the current page when the user clicks on the currently selected menu item.
    /// </summary>
    [Parameter]
    public bool ReNavigate { get; set; } = false;

    /// <inheritdoc/>
    public bool Collapsed => !Expanded;

    /// <summary>
    /// Navigation manager
    /// </summary>
    [Inject]
    protected NavigationManager NavigationManager { get; private set; } = null!;

    public FluentNavMenu()
    {
        Id = Identifier.NewId();
    }

    /// <inheritdoc/>
    IEnumerable<FluentNavMenuItemBase> INavMenuItemsOwner.GetChildItems() => _childItems;

    /// <inheritdoc/>
    void INavMenuItemsOwner.Register(FluentNavMenuItemBase child)
    {
        _childItems.Add(child);
        StateHasChanged();
    }

    /// <inheritdoc/>
    void INavMenuItemsOwner.Unregister(FluentNavMenuItemBase child)
    {
        _childItems.Remove(child);
        StateHasChanged();
    }

    void IDisposable.Dispose()
    {
        // Do not change this code. Put clean-up code in 'Dispose(bool disposing)' method
        Dispose(disposing: true);
        GC.SuppressFinalize(this);
    }

    internal void Register(FluentNavMenuItemBase item)
    {
        _allItems[item.Id!] = item;
        StateHasChanged();
    }

    internal async Task MenuItemExpandedChangedAsync(INavMenuItemsOwner menuItem)
    {
        if (menuItem.Id == _expandCollapseTreeItemId)
        {
            return;
        }

        if (menuItem.Expanded && !Expanded)
        {
            await SetExpandedAsync(value: true);
        }
    }

    internal void Unregister(FluentNavMenuItemBase item)
    {
        _allItems.Remove(item.Id!);
        StateHasChanged();
    }

    protected override async Task OnInitializedAsync()
    {
        NavigationManager.LocationChanged += HandleNavigationManagerLocationChanged;

        if (InitiallyExpanded)
        {
            await SetExpandedAsync(true);
        }
    }

    protected override void OnAfterRender(bool firstRender)
    {
        if (firstRender)
        {
            SelectMenuItemForCurrentUrl();
        }
    }

    private void SelectMenuItemForCurrentUrl()
    {
        HandleNavigationManagerLocationChanged(null, new LocationChangedEventArgs(NavigationManager.Uri, isNavigationIntercepted: false));
    }

    protected virtual void Dispose(bool disposing)
    {
        if (_disposed)
        {
            return;
        }

        if (disposing)
        {
            NavigationManager.LocationChanged -= HandleNavigationManagerLocationChanged;
            _allItems.Clear();
            _childItems.Clear();
        }

        _disposed = true;
    }

    private Task ToggleCollapsedAsync() => SetExpandedAsync(!Expanded);

    private async void HandleNavigationManagerLocationChanged(object? sender, LocationChangedEventArgs e)
    {
        FluentNavMenuItemBase? menuItem = null;

        string localPath = new Uri(NavigationManager.Uri).LocalPath;
        if (string.IsNullOrEmpty(localPath))
            localPath = "/";

        if (localPath == "/")
        {
            if (_allItems.Count > 0) menuItem = _allItems.Values.ElementAt(0);
        }
        else
        {
            // This will match the first item that has a Href that matches the current URL exactly
            menuItem = _allItems.Values
                .Where(x => !string.IsNullOrEmpty(x.Href))
                .FirstOrDefault(x => x.Href != "/" && localPath.Equals((x.Href!), StringComparison.InvariantCultureIgnoreCase));

            // If not found, try to match the first item that has a Href (ending in a "/") that starts with the current URL 
            // URL: https://.../Panel/Panel2 starts with Href: https://.../Panel + "/"  
            // Extra "/" is needed to avoid matching https://.../Panels with https://.../Panel
            if (menuItem is null)
            {
                menuItem = _allItems.Values
                .Where(x => !string.IsNullOrEmpty(x.Href))
                .FirstOrDefault(x => x.Href != "/" && localPath.StartsWith((x.Href! + "/"), StringComparison.InvariantCultureIgnoreCase));
            }
        }
        if (menuItem is not null) 
        {
            _currentlySelectedTreeItem = menuItem.TreeItem;
            _previousSuccessfullySelectedTreeItem = menuItem.TreeItem;
            await _currentlySelectedTreeItem.SetSelectedAsync(true);
        }
    }

    private async Task HandleExpandCollapseKeyDownAsync(KeyboardEventArgs args)
    {
        Task handler = args.Code switch
        {
            "Enter" => SetExpandedAsync(true),
            "ArrowRight" => SetExpandedAsync(true),
            "ArrowLeft" => SetExpandedAsync(false),
            _ => Task.CompletedTask
        };
        await handler;
    }

    private async Task SetExpandedAsync(bool value)
    {
        if (value == Expanded)
        {
            return;
        }

        Expanded = value;
        if (ExpandedChanged.HasDelegate)
        {
            await ExpandedChanged.InvokeAsync(value);
        }

        StateHasChanged();
    }

    private async Task HandleCurrentSelectedChangedAsync(FluentTreeItem? treeItem)
    {
        // If an already activated menu item is clicked again, then it will
        // it will match the previously selected one but have Selected == false.
        // In this case, the user has indicated they wish to re-trigger
        // its action. For the case of a simple navigation, this will be the same
        // page and therefore do nothing.
        // But for a nav menu with custom actions like showing a dialog etc, it will
        // re-trigger and repeat that action.
        bool itemWasClickedWhilstAlreadySelected = treeItem?.Selected == false && treeItem == _previousSuccessfullySelectedTreeItem;
        if (itemWasClickedWhilstAlreadySelected)
        {
            await TryActivateMenuItemAsync(treeItem);
            return;
        }

        if (treeItem is null && _previousSuccessfullySelectedTreeItem is not null && ReNavigate)
        {
            await TryActivateMenuItemAsync(_previousSuccessfullySelectedTreeItem);
            return;
        }
        // If the user has selected a different item, then it will not match the previously
        // selected item, and it will have Selected == true.
        // So try to activate the new one instead of the old one.
        // If it succeeds then keep it selected, if it fails then revert to the last successfully selected
        // tree item. This prevents the user from selecting an item with no Href or custom action.
        if (treeItem?.Selected == true && _allItems.TryGetValue(treeItem.Id!, out FluentNavMenuItemBase? menuItem))
        {
            bool activated = await TryActivateMenuItemAsync(treeItem);
            if (activated)
            {
                _currentlySelectedTreeItem = treeItem;
                _previousSuccessfullySelectedTreeItem = treeItem;
            }
            else
            {
                _currentlySelectedTreeItem = _previousSuccessfullySelectedTreeItem;
            }
        }

        // At this point we have either
        // 1) Succeeded,
        // 2) Failed and reverted to a previously successful item without re-executing its action,
        // 3) Failed and have no previously successful item to revert to.
        // If we have no currently selected item then we fall back to selecting whichever matches the current
        // URI.
        if (_currentlySelectedTreeItem is null)
        {
            SelectMenuItemForCurrentUrl();
        }

        // Now we need to ensure the currently selected item has Selected=true, and
        // the previous has Selected=false
        if (_currentlySelectedTreeItem?.Selected == false)
        {
            await _currentlySelectedTreeItem.SetSelectedAsync(true);
            if (ReNavigate) 
                await TryActivateMenuItemAsync(_currentlySelectedTreeItem, ReNavigate);
        }

        if (_currentlySelectedTreeItem?.Selected == true)
        {
            if (_previousSuccessfullySelectedTreeItem?.Selected == true && _previousSuccessfullySelectedTreeItem != _currentlySelectedTreeItem)
            {
                await _previousSuccessfullySelectedTreeItem.SetSelectedAsync(false);
            }
            _previousSuccessfullySelectedTreeItem = _currentlySelectedTreeItem;
        }

        // If we still don't have a currently selected item, then make sure the invalid one
        // the user tried to select is not selected.
        if (treeItem?.Selected == true && treeItem != _currentlySelectedTreeItem)
        {
            await treeItem.SetSelectedAsync(false);
        }
    }

    private async ValueTask<bool> TryActivateMenuItemAsync(FluentTreeItem? treeItem, bool renavigate = false)
    {
        if (treeItem is null)
        {
            return false;
        }

        if (!_allItems.TryGetValue(treeItem.Id!, out FluentNavMenuItemBase? menuItem))
        {
            return false;
        }

<<<<<<< HEAD
        NavMenuActionArgs? actionArgs = new NavMenuActionArgs(target: menuItem, renavigate: renavigate);
=======
        NavMenuActionArgs? actionArgs = new NavMenuActionArgs(target: menuItem, renavigate: ReNavigate);
>>>>>>> 9676eb62
        if (OnAction.HasDelegate)
        {
            await OnAction.InvokeAsync(actionArgs);
        }

        if (!actionArgs.Handled)
        {
            await menuItem.ExecuteAsync(actionArgs);
        }

        if (actionArgs.Handled)
        {
            await menuItem.SetSelectedAsync(true);
        }

        return actionArgs.Handled;
    }

}<|MERGE_RESOLUTION|>--- conflicted
+++ resolved
@@ -349,11 +349,7 @@
             return false;
         }
 
-<<<<<<< HEAD
         NavMenuActionArgs? actionArgs = new NavMenuActionArgs(target: menuItem, renavigate: renavigate);
-=======
-        NavMenuActionArgs? actionArgs = new NavMenuActionArgs(target: menuItem, renavigate: ReNavigate);
->>>>>>> 9676eb62
         if (OnAction.HasDelegate)
         {
             await OnAction.InvokeAsync(actionArgs);
