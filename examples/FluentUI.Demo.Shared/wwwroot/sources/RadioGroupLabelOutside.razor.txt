﻿<h4>With label outside group</h4>
<div style="display: flex; flex-direction: column; margin-top: 12px;">
    <label id="label1">Outside label</label>
<<<<<<< HEAD
    <FluentRadioGroup Required="true" aria-labelledby="label1" Name="fruits" @bind-Value=value Orientation="Orientation.Vertical">
        <FluentRadio Value=@("apples")>Apples</FluentRadio>
        <FluentRadio Value=@("oranges")>Oranges</FluentRadio>
        <FluentRadio Value=@("bananas")>Bananas</FluentRadio>
        <FluentRadio Value=@("kiwi")>Kiwi</FluentRadio>
        <FluentRadio Value=@("grapefruit")>Grapefruit</FluentRadio>
        <FluentRadio Value=@("mango")>Mango</FluentRadio>
        <FluentRadio Value=@("blueberries")>Blueberries</FluentRadio>
        <FluentRadio Value=@("strawberries")>Strawberries</FluentRadio>
        <FluentRadio Value=@("pineapple")>Pineapple</FluentRadio>
    </FluentRadioGroup>
</div>

@code
{
    string? value;
=======
    <FluentRadioGroup Required="true" aria-labelledby="label1" @bind-Value=fruit Name="fruits" Orientation="Orientation.Vertical">
        <FluentRadio Value="apples">Apples</FluentRadio>
        <FluentRadio Value="oranges">Oranges</FluentRadio>
        <FluentRadio Value="bananas">Bananas</FluentRadio>
        <FluentRadio Value="kiwi">Kiwi</FluentRadio>
        <FluentRadio Value="grapefruit">Grapefruit</FluentRadio>
        <FluentRadio Value="mango">Mango</FluentRadio>
        <FluentRadio Value="blueberries">Blueberries</FluentRadio>
        <FluentRadio Value="strawberries">Strawberries</FluentRadio>
        <FluentRadio Value="pineapple">Pineapple</FluentRadio>
    </FluentRadioGroup>
</div>

<p>Your favorite fruit: @fruit!</p>

@code 
{
    string? fruit = "apples";
>>>>>>> f1df45fc
}<|MERGE_RESOLUTION|>--- conflicted
+++ resolved
@@ -1,8 +1,6 @@
 ﻿<h4>With label outside group</h4>
-<div style="display: flex; flex-direction: column; margin-top: 12px;">
-    <label id="label1">Outside label</label>
-<<<<<<< HEAD
-    <FluentRadioGroup Required="true" aria-labelledby="label1" Name="fruits" @bind-Value=value Orientation="Orientation.Vertical">
+
+    <FluentRadioGroup Required="true" aria-labelledby="label1" Name="fruits" @bind-Value=fruit Orientation="Orientation.Vertical">
         <FluentRadio Value=@("apples")>Apples</FluentRadio>
         <FluentRadio Value=@("oranges")>Oranges</FluentRadio>
         <FluentRadio Value=@("bananas")>Bananas</FluentRadio>
@@ -13,29 +11,10 @@
         <FluentRadio Value=@("strawberries")>Strawberries</FluentRadio>
         <FluentRadio Value=@("pineapple")>Pineapple</FluentRadio>
     </FluentRadioGroup>
-</div>
-
-@code
-{
-    string? value;
-=======
-    <FluentRadioGroup Required="true" aria-labelledby="label1" @bind-Value=fruit Name="fruits" Orientation="Orientation.Vertical">
-        <FluentRadio Value="apples">Apples</FluentRadio>
-        <FluentRadio Value="oranges">Oranges</FluentRadio>
-        <FluentRadio Value="bananas">Bananas</FluentRadio>
-        <FluentRadio Value="kiwi">Kiwi</FluentRadio>
-        <FluentRadio Value="grapefruit">Grapefruit</FluentRadio>
-        <FluentRadio Value="mango">Mango</FluentRadio>
-        <FluentRadio Value="blueberries">Blueberries</FluentRadio>
-        <FluentRadio Value="strawberries">Strawberries</FluentRadio>
-        <FluentRadio Value="pineapple">Pineapple</FluentRadio>
-    </FluentRadioGroup>
-</div>
 
 <p>Your favorite fruit: @fruit!</p>
 
 @code 
 {
     string? fruit = "apples";
->>>>>>> f1df45fc
 }