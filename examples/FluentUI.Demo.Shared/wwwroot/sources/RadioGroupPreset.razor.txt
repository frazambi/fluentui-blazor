--- conflicted
+++ resolved
@@ -1,31 +1,15 @@
 ﻿<h4>Preset value</h4>
-<div style="display: flex; flex-direction: column; margin-top: 12px;">
-<<<<<<< HEAD
-    <label id="label4">Preset selected-value</label>
-    <FluentRadioGroup Orientation=Orientation.Vertical @bind-Value=v aria-labelledby="label4" Name="bestpilot">
-        <FluentRadio Value=@("ice-man")>Ice Man</FluentRadio>
-        <FluentRadio Value=@("maverick")>Maverick</FluentRadio>
-        <FluentRadio Value=@("viper")>Viper</FluentRadio>
-        <FluentRadio Value=@("jester")>Jester</FluentRadio>
-
-    </FluentRadioGroup>
-</div>
-<p>The best pilot according to you is: @v!</p>
-@code {
-    string? v = "maverick";
-=======
-    <FluentRadioGroup @bind-Value="pilot" Name="best-pilot">
+<FluentRadioGroup @bind-Value="pilot" Name="best-pilot">
         <label id="label4" slot="label">Preset selected-value</label>
         <FluentRadio Value="ice-man">Ice Man</FluentRadio>
         <FluentRadio Value="maverick">Maverick</FluentRadio>
         <FluentRadio Value="viper">Viper</FluentRadio>
         <FluentRadio Value="jester">Jester</FluentRadio>
-    </FluentRadioGroup>
-</div>
+</FluentRadioGroup>
+<p>The best pilot according to you is: @v!</p>
 
 <p>Your favorite pilot: @pilot!</p>
 
 @code {
     string? pilot = "maverick";
->>>>>>> f1df45fc
 }