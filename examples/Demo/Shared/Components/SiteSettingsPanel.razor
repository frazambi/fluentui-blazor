﻿@implements IDialogContentComponent

<div>
    <FluentDesignTheme @ref=_theme
                       @bind-Mode="@Mode"
                       @bind-OfficeColor="@OfficeColor"
                       Direction="@Direction"
                       StorageName="theme" />

    <FluentStack Orientation="Orientation.Vertical" VerticalGap="0">
        <FluentSelect Label="Theme"
                      Width="100%"
                      Style="margin-bottom: 30px;"
                      Width="100%"
                      Items="@AllModes"
                      @bind-SelectedOption="@Mode" />

        <FluentSelect Label="Color"
                      Style="margin-bottom: 30px;"
                      Width="100%"
<<<<<<< HEAD
                      Items="@AllOfficeColors"
=======
                      Items="@(OfficeColorUtilities.AllColors.Cast<OfficeColor?>())"
>>>>>>> f56764a1
                      Height="200px"
                      @bind-SelectedOption="@OfficeColor">
            <OptionTemplate>
                <FluentStack>
                    <FluentIcon Value="@(new Icons.Filled.Size20.RectangleLandscape())"
                                Color="Color.Custom"
                                CustomColor="@GetCustomColor(@context)" />
                    <FluentLabel>@context</FluentLabel>
                </FluentStack>
            </OptionTemplate>
        </FluentSelect>

        <FluentSwitch Label="Direction"
                      Style="margin-bottom: 30px;"
                      CheckedMessage="Left to Right"
                      UncheckedMessage="Right to Left"
                      Value="@_ltr"
                      ValueChanged="HandleDirectionChanged"/>
        <FluentLabel>
            These values (except for Direction) are persisted in the LocalStorage.
            and will be recovered during your next visits.<br /><br />
            Use the 'Reset settings button' below to go back to the system theme and a random color.
        </FluentLabel>
        <FluentDivider Style="width: 100%; margin: 1rem 0" />
        <FluentPopover Style="width: 350px;" AnchorId="info" @bind-Open="@_popVisible">
            <Header>Reset site settings</Header>
            <Body>
                <p>
                    This site stores settings for the theme and color and downloaded samples, emoji and icons in the browser' cache and local storage.
                </p>
                <p>
                    You can check the contents of the cache and storage in the browser's developer tools. If you are using Edge or Chrome, you can do this by 
                    going to the Application tab and then clicking on the Cache Storage or Local Storagesection.<br />
                    In Firefox, you can do this by going to the Storage tab and then clicking on the Cache Storage or Local Storage section.
                </p>

                <p>
                    If you feel like you're not seeing the latest and greatest of samples. emoji or icons, or you want to clear out the stored theme and color, 
                    click the button below to clear the cache and delete local storage.
                </p>
                <p>
                    <strong>Don't worry, this will <strong>only</strong> reset stored data for <strong>this</strong> site. It will not clear any of your browser's cache for other sites!</strong>
                </p>
            </Body>
        </FluentPopover>

        <FluentStack VerticalAlignment="VerticalAlignment.Center" >
            <FluentButton OnClick="@ResetSite">Reset settings</FluentButton>
            <FluentIcon Id="info" Value="@(new Icons.Regular.Size24.Info())" OnClick="@(() => _popVisible = !_popVisible)" />
        </FluentStack>

        <p style="margin-top: 1rem;">
            <em><strong>@_status</strong></em>
        </p>
    </FluentStack>
</div><|MERGE_RESOLUTION|>--- conflicted
+++ resolved
@@ -11,18 +11,13 @@
         <FluentSelect Label="Theme"
                       Width="100%"
                       Style="margin-bottom: 30px;"
-                      Width="100%"
                       Items="@AllModes"
                       @bind-SelectedOption="@Mode" />
 
         <FluentSelect Label="Color"
                       Style="margin-bottom: 30px;"
                       Width="100%"
-<<<<<<< HEAD
-                      Items="@AllOfficeColors"
-=======
                       Items="@(OfficeColorUtilities.AllColors.Cast<OfficeColor?>())"
->>>>>>> f56764a1
                       Height="200px"
                       @bind-SelectedOption="@OfficeColor">
             <OptionTemplate>
