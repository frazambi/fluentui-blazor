using Microsoft.AspNetCore.Components;
using Microsoft.Extensions.Logging;
using Microsoft.FluentUI.AspNetCore.Components;

namespace FluentUI.Demo.Shared.Components;

public partial class SiteSettingsPanel
{
    private string? _status;
    private bool _popVisible;
<<<<<<< HEAD
    private bool _ltr = true;
=======
    private FluentDesignTheme? _theme;
>>>>>>> e5deccbe

    [Inject]
    public required ILogger<SiteSettingsPanel> Logger { get; set; }

    [Inject]
    public required CacheStorageAccessor CacheStorageAccessor { get; set; }

    [Inject]
    public required GlobalState GlobalState { get; set; }
    
    public DesignThemeModes Mode { get; set; }

    public OfficeColor? OfficeColor { get; set; }

    public LocalizationDirection? Direction { get; set; }

    private static IEnumerable<DesignThemeModes> AllModes => Enum.GetValues<DesignThemeModes>();

    private static IEnumerable<OfficeColor?> AllOfficeColors
    {
        get
        {
            return Enum.GetValues<OfficeColor>().Select(i => (OfficeColor?)i);
        }
    }

<<<<<<< HEAD
    protected override void OnAfterRender(bool firstRender)
    {
        if (firstRender)
        {
            Direction = GlobalState.Dir;
            _ltr = !Direction.HasValue || Direction.Value == LocalizationDirection.LeftToRight;
        }
    }

    protected void HandleDirectionChanged(bool isLeftToRight)
    {

        _ltr = isLeftToRight;
        Direction = isLeftToRight ? LocalizationDirection.LeftToRight : LocalizationDirection.RightToLeft;
    }

    private async Task RemoveAllCache()
=======
    private async Task ResetSite()
>>>>>>> e5deccbe
    {
        string? msg = "Site settings reset and cache cleared!";
        
        await CacheStorageAccessor.RemoveAllAsync();
        _theme?.ClearLocalStorageAsync();
        
        Logger.LogInformation(msg);
        _status = msg;

        OfficeColor = Microsoft.FluentUI.AspNetCore.Components.OfficeColor.Random;
        Mode = DesignThemeModes.System;

        //StateHasChanged();
    }
}<|MERGE_RESOLUTION|>--- conflicted
+++ resolved
@@ -8,11 +8,7 @@
 {
     private string? _status;
     private bool _popVisible;
-<<<<<<< HEAD
     private bool _ltr = true;
-=======
-    private FluentDesignTheme? _theme;
->>>>>>> e5deccbe
 
     [Inject]
     public required ILogger<SiteSettingsPanel> Logger { get; set; }
@@ -39,7 +35,6 @@
         }
     }
 
-<<<<<<< HEAD
     protected override void OnAfterRender(bool firstRender)
     {
         if (firstRender)
@@ -56,10 +51,7 @@
         Direction = isLeftToRight ? LocalizationDirection.LeftToRight : LocalizationDirection.RightToLeft;
     }
 
-    private async Task RemoveAllCache()
-=======
     private async Task ResetSite()
->>>>>>> e5deccbe
     {
         string? msg = "Site settings reset and cache cleared!";
         
