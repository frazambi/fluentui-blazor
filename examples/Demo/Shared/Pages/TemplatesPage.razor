﻿@page "/Templates"
<h1><FluentIcon Value="@(new Icons.Regular.Size24.Classification())" /> Project templates</h1>

<p>
	To make it easier to start a project that uses the Fluent UI Web Components for Blazor out of the box, we have created the <a href="https://www.nuget.org/packages/Microsoft.FluentUI.AspNetCore.Templates/">Microsoft.FluentUI.AspNetCore.Templates</a>
	package.
</p>
<p>
	The package contains templates for creating Blazor Server and/or Blazor WebAssembly apps that mimic the regular Blazor templates with
	the Fluent UI components already set up (and all the Bootstrap styling removed). All components have been replaced with Fluent UI counterparts (and a few
	extra have been added). The pages you get after creating a project with one of the templates look like this:
</p>
<p style="display: flex; flex-direction:column; align-items:center">
	<img style="width: 750px;" src="_content/FluentUI.Demo.Shared/images/template-home.png" alt="Home page for site created Fluent UI templates" />
	<img style="width: 750px;" src="_content/FluentUI.Demo.Shared/images/template-counter.png" alt="Counter page for site created Fluent UI templates" />
	<img style="width: 750px;" src="_content/FluentUI.Demo.Shared/images/template-weather.png" alt="Fetch data page for site created Fluent UI templates" />
</p>


<h2 id="installation">Installation</h2>
<p>
	Install the templates by running the command:
</p>

<CodeSnippet>dotnet new install {path to package}\Microsoft.FluentUI.AspNetCore.Templates.{version}.nupkg</CodeSnippet>

<p>
	The current version can be found on the <a href="https://www.nuget.org/packages/Microsoft.FLuentUI.AspNetCore.Templates/" rel="noopener noreferrer nofollow">NuGet page</a>.
</p>

<h2 id="usage">Usage</h2>
<p>
	After installing the templates you can create new a project from either the CLI or by using the 'Creating a new project`-dialog in Visual studio 2022.
</p>

<p>
<<<<<<< HEAD
    For creating a new Fluent Blazor Web App project from the CLI:
</p>

<CodeSnippet>dotnet new fluentlazor -o {your project name}</CodeSnippet>

<p>
    For ceating a Fluent Blazor WebAssembly Standalone App project from the CLI:
=======
	For creating a new Fluent Blazor Web App project from the CLI:
</p>

<CodeSnippet>dotnet new fluentblazor -o {your project name}</CodeSnippet>

<p>
	For ceating a Fluent Blazor WebAssembly Standalone App project from the CLI:
>>>>>>> ff91c1d9
</p>

<CodeSnippet>dotnet new fluentblazorwasm -o {your project name}</CodeSnippet>

<p>
	In Visual Studio you can create a new project by selecting either the FluentUI Blazor Server App template or the FluentUI Blazor WebAssembly
	template in the 'File-&gt;New-&gt;Project'-dialog. It looks like this:
</p>
<p style="display: flex; justify-content:center">
	<img style="border: 1px solid var(--neutral-foreground-focus);" src="_content/FluentUI.Demo.Shared/images/newproject.png" alt="New project dialog with Fluent UI templates" />
</p>

<h3>Blazor Web App details</h3>
<p>
	The rendermode and interactivity choices made when creating an application with the template determine the behavoir of the NavMenu and wether we include the web
	components scrip in <code>App.razor</code>. Starting with v4.0.1 of the templates, the result of that choices are described in the table below:

	<table>
		<thead>
			<tr>
				<th>Rendermode / Interactivity</th>
				<th>NavMenu @@rendermode</th>
				<th>NavMenu Collapsible</th>
				<th>WC script in body</th>
			</tr>
		</thead>
		<tbody>
			<tr>
				<td>SSR / not applicable</td>
				<td>❌</td>
				<td>❌</td>
				<td>✅</td>
			</tr>
			<tr>
				<td>Server / Global</td>
				<td>❌</td>
				<td>✅</td>
				<td>❌</td>
			</tr>
			<tr>
				<td>Server / Per Page</td>
				<td>✅</td>
				<td>✅</td>
				<td>❌</td>
			</tr>
			<tr>
				<td>WebAssembly / Global*</td>
				<td>❌</td>
				<td>✅</td>
				<td>❌</td>
			</tr>
			<tr>
				<td>WebAssembly / Per Page*</td>
				<td>✅</td>
				<td>✅</td>
				<td>❌</td>
			</tr>
			<tr>
				<td>Auto / Global*</td>
				<td>❌</td>
				<td>✅</td>
				<td>❌</td>
			</tr>
			<tr>
				<td>Auto / Per Page*</td>
				<td>✅</td>
				<td>✅</td>
				<td>❌</td>
			</tr>
		</tbody>
	</table>


</p>

<h2 id="uninstalling-the-templates">Uninstalling the templates</h2>

<p>
	If you want to uninstall the templates, both from the CLI and Visual Studio 2022, run the following command:
</p>

<CodeSnippet>dotnet new uninstall Microsoft.FluentUI.AspNetCore.Templates</CodeSnippet>




<|MERGE_RESOLUTION|>--- conflicted
+++ resolved
@@ -34,23 +34,13 @@
 </p>
 
 <p>
-<<<<<<< HEAD
-    For creating a new Fluent Blazor Web App project from the CLI:
-</p>
-
-<CodeSnippet>dotnet new fluentlazor -o {your project name}</CodeSnippet>
-
-<p>
-    For ceating a Fluent Blazor WebAssembly Standalone App project from the CLI:
-=======
 	For creating a new Fluent Blazor Web App project from the CLI:
 </p>
 
 <CodeSnippet>dotnet new fluentblazor -o {your project name}</CodeSnippet>
 
 <p>
-	For ceating a Fluent Blazor WebAssembly Standalone App project from the CLI:
->>>>>>> ff91c1d9
+	For creating a Fluent Blazor WebAssembly Standalone App project from the CLI:
 </p>
 
 <CodeSnippet>dotnet new fluentblazorwasm -o {your project name}</CodeSnippet>
