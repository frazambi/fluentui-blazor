﻿@page "/"

@using FluentUI.Demo.Shared.Pages.Index.Examples

<PageTitle>Fluent UI Blazor components</PageTitle>

<h1>Welcome to the Fluent UI Blazor components library</h1>
<div class="demopanel" style="margin: 1rem 0; padding: 2.5rem; text-align: center">
<<<<<<< HEAD
	<p>This is the demo and documentation site for the <strong>next</strong> version (<strong>3.2.2</strong>) of the library</p>
=======
	<p>This is the demo and documentation site for the <strong>current</strong> version (<strong>3.2.2</strong>) of the library</p>
>>>>>>> e0a1bcc7
	<br />
	<p>
		The <a href="https://calm-sea-053fa6a03-archivesv2.westeurope.3.azurestaticapps.net/"> version 2 demos and documentation</a> site is also still available.

	</p>
</div>

<h2 id="introduction">Introduction</h2>
<p>
	The <code>Microsoft.Fast.Components.FluentUI</code> package provides a set of <a href="https://blazor.net">Blazor</a> components. Some of the 
	components are  wrappers around Microsoft's official Fluent UI Blazor components. Others are components that leverage the Fluent UI design system
	or make it easier to work with Fluent UI. To get up and running with <code>Microsoft.Fast.Components.FluentUI</code> library, see the Getting Started section below.
</p>
<p>
	The source for the library is hosted in the <a href="https://github.com/microsoft/fluentui-blazor">fluentui-blazor</a> repository at GitHub. 
	Documentation on the components is available at this <a href="https://aka.ms/fluentui-blazor">demo site</a>.
</p>
<p>
	The source for the <code>@@fluentui/web-components</code> is hosted in the <a href="https://github.com/microsoft/fluentui/tree/master/packages/web-components">fluentui</a> mono-repository. 
	Documentation on the components is available at <a href="https://docs.microsoft.com/en-us/fluent-ui/web-components/">docs.microsoft.com</a>. The Fluent UI Blazor components are built on <a href="https://www.fast.design/">FAST</a> and work in every major browser.
</p>

<h2 id="whatsnew">What's new?</h2>
<p>
	If you are already up-and-running and upgrading from an earlier version of the library, please see the <a href="/WhatsNew">What's new'</a> section 
	for information on (breaking) changes.
</p>

<h2 id="getting-started">Getting Started</h2>
<p>
	To get started using the Fluent UI Blazor components for Blazor, you will first need to install <a href="https://www.nuget.org/packages/Microsoft.Fast.Components.FluentUI/">the official Nuget package for Fluent UI</a> in the project you want to use the library and components. You can use the following command:
</p>
<CodeSnippet>dotnet add package Microsoft.Fast.Components.FluentUI</CodeSnippet>

<h3>Scripts</h3>
<p>
	The hart of this library is formed by the Fluent UI Web Components and the accompanying <code>web-components.min.js</code> file. From now
	on, the script is included in the library itself and no longer needs to be added to your <code>index.html</code> or <code>_Layout.cshtml</code>. 
	In fact, doing this might lead to unpredictable results.

	<blockquote>
		<strong>If you are upgrading from an earlier version please remove the script from your <code>index.html</code> or <code>_Layout.cshtml</code> file.</strong>
	</blockquote>

	 The script is added to the application automatically. This way we can safeguard that the you are always using the best matching script version.
</p>

<h3>Styles</h3>
<p>
	In order for this library to work as expected, you will need to add the composed scoped CSS file for the components. This can be done by 
	adding the following line to the <code>&lt;head&gt;</code> section of your <code>index.html</code> or <code>_Layout.cshtml</code> file in the 
	project you installed the package:
</p>
<CodeSnippet>&lt;link href="{PROJECT_NAME}.styles.css" rel="stylesheet" /&gt;</CodeSnippet>
<p>
	It is possible that the line is already there (but commented out). <b>IMPORTANT:</b> When you change the root namespace/assembly name of your project, 
	you need to update the {PROJECT_NAME} part of the CSS file accordingly.
</p>

<h4>Reboot</h4>
<p>
	Reboot is a collection of element-specific CSS changes in a single file to help kickstart building a site with the Fluent UI Blazor components. It provides an elegant, consistent, and simple baseline to build upon.
</p>
<p>
	If you want to use Reboot, you'll need to add to your <code>index.html</code> or <code>_Layout.cshtml</code> file a line that includes the stylesheet (<code>.css</code> file). This can be done by adding the following line to the <code>&lt;head&gt;</code> section:
<CodeSnippet Language="language-html">&lt;link href="_content/Microsoft.Fast.Components.FluentUI/css/reboot.css" rel="stylesheet" /&gt;</CodeSnippet>
</p>
<p>
	It is entirely possible to build a site without using Reboot. If you choose not to use it, please do add the <code>variables.css</code> file (which is otherwise imported through the <code>reboot.css</code> file)
	to your <code>index.html</code> or <code>_Layout.cshtml</code> file in the <code>&lt;head&gt;</code> section like this:
<CodeSnippet Language="language-html">&lt;link href="_content/Microsoft.Fast.Components.FluentUI/css/variables.css" rel="stylesheet" /&gt;</CodeSnippet>
	The file contains a number of CSS variables that are required to be defined for the components to work correctly. 
</p>

<h3>Project file setup</h3>
<p>
	If you want to use icons and/or emoji, starting with version 2.1 you need add a <code>PropertyGroup</code> to your project file. With this you can
	specify which icons and emoji are made available for usage and publication. Please refer to the <a href="https://www.fluentui-blazor.net/ProjectSetup">project setup</a> document for more information.
</p>
<h3>Code setup</h3>
<p>
	Please refer to the <a href="https://www.fluentui-blazor.net/CodeSetup">code setup</a> document to learn what needs to be included in your
	<code>Program.cs</code> file so that all necessary services are available and setup in the correct way.
</p>

<h2 id="getting-started-by-using-project-templates">Getting started by using project templates</h2>
<p>
	To make it easier to start a project that uses the Fluent UI Web Components for Blazor out of the box, we have created the
	<a target="top" href="https://www.nuget.org/packages/Microsoft.Fast.Templates.FluentUI/">Microsoft.Fast.Templates.FluentUI</a> template package.
</p>
<p>
	The package contains templates for creating Blazor Server and/or Blazor WebAssembly apps that mimic the regular Blazor
	templates with the Fluent UI components already set up (and all the Bootstrap styling removed). All components have been
	replaced with Fluent UI counterparts (and a few extra have been added). Please see the <a target="top" href="https://www.fluentui-blazor.net/Templates">documentation page</a>
	for more information.
</p>
<p>
	If you want to use icons and/or emoji with applications based on the templates, you still need to make the changes to the project file
	and <code>Program.cs</code> as described in the previous sections.
</p>


<h2 id="using-the-fluentui-web-components">Using the Fluent UI Blazor components</h2>
<p>With the package installed and the script configured, you can begin using the Fluent UI Blazor components in the same way as any other Blazor component. Just be sure to add the following using statement to your views:</p>
<CodeSnippet>@@using Microsoft.Fast.Components.FluentUI</CodeSnippet>

<DemoSection Title="Simple components example" Component="@typeof(IndexSimpleExample)" ShowDownloads=false HideAllButExample="true">
	<Description>
		<p>Here's a small example of a <code>FluentCard</code> with a <code>FluentButton</code> that uses Fluent's "Accent" appearance.</p>
	</Description>
	<ChildContent>
		<CodeSnippet>
@@using Microsoft.Fast.Components.FluentUI

&lt;FluentCard Style="padding: 1.5rem; width: 400px; height: 250px; "&gt;
  &lt;h2&gt;Hello World!&lt;/h2&gt;
  &lt;FluentButton Appearance=&quot;@@Appearance.Accent&quot;&gt;Click Me&lt;/FluentButton&gt;
&lt;/FluentCard&gt;
		</CodeSnippet>
		<p>Renders as:</p>
	</ChildContent>
</DemoSection>

<blockquote>
	<p><strong>Tip</strong></p>
	<p>You can add <code>@@using Microsoft.Fast.Components.FluentUI</code> to the namespace collection in <code>_Imports.razor</code>, so you don't have to add it to every razor page that uses one of the components.</p>
</blockquote>

<h2 id="configuring-the-design-system">Configuring the Design System</h2>
<p>
	The Fluent UI Blazor components are built on FAST's Adaptive UI technology, which enables design customization and personalization, while automatically
	maintaining accessibility. This is accomplished through setting various &quot;Design Tokens&quot;. The library exposes all of the (over 160) Design Tokens, which you can use both from code as in a declarative way in your <code>.razor</code> pages. The three different ways of working with design tokens are described in the <a target="top" href="https://www.fluentui-blazor.net/DesignTokens">design tokens</a> page.
</p>


<h2 id="blazor-hybrid">Blazor Hybrid</h2>
<p>
	Starting with the 2.0 release, you can also use this library in your Blazor Hybrid projects. Setup is almost the same as described in the "Getting started" section above, but to get everything to work you'll need to take one extra step:
</p>

<h3 id="tempory-workaround-for-mauiwpfwindows-forms-issues">Tempory workaround for MAUI/WPF/Windows Forms issues</h3>
<p>
	Currently when using the WebView to run Blazor (so all Hybrid variants) the web-components script is not imported automatically (see <a href="https://github.com/microsoft/fluentui-blazor/issues/404">#404</a>.
	There is also an isue with loading the custom event handlers that are being configured by the web-components script. Until these are fixed on the WebView side, there is
	a workaround available, namely to intercept '_framework/blazor.modules.json' and provide proper JS initializers file (created by build). The needed	<code>initializersLoader.webview.js</code> has
	been added to the library and needs to be included with a script tag **before** the <code>_framework/blazor.webview.js</code> script tag:
</p>
<pre><code class="language-xml">&lt;script app-name=&quot;{NAME OF YOUR APP}&quot; src=&quot;./_content/Microsoft.Fast.Components.FluentUI/js/initializersLoader.webview.js&quot;&gt;&lt;/script&gt;
&lt;script src=&quot;_framework/blazor.webview.js&quot;&gt;&lt;/script&gt;
</code></pre>
<p>
	The <code>app-name</code> attribute needs to match your app's assembly name - initializersLoader uses 'app-name' to resolve name of the file with initializers.
	initializersLoader replaces standard <code>fetch</code> function with one which provides the correct file in place of the empty <code>blazor.modules.json</code>. <code>fetch</code> is restored to its original state once <code>_framework/blazor.modules.json</code> request is intercepted.
</p>
<p>
	For more information regarding the bug, see issue <a href="https://github.com/dotnet/maui/issues/15234">15234</a> in the MAUI repo.
</p>


<h2>Use the DataGrid component with EF Core</h2>
<p>
	If you want to use the <code>FluentDataGrid</code> with data provided through EF Core, you need to install an additional package so the 
	grid knows how to resolve queries asynchronously for efficiency.
</p>

<h3>Installation</h3>
Install the package by running the command:
<CodeSnippet>dotnet add package Microsoft.Fast.Components.FluentUI.DataGrid.EntityFrameworkAdapter</CodeSnippet>

<h3>Usage</h3>
In your <code>Program.cs</code> file you need to add the following after the <code>builder.Services.AddFluentUIComponents();</code> line:
<CodeSnippet Language="csharp">builder.Services.AddDataGridEntityFrameworkAdapter();</CodeSnippet>

<h3 id="joining-the-community">Joining the Community</h3>
<p>
	Looking to get answers to questions or engage with us in real-time? 
	<ul>
		<li>Join the community and chat with us in real-time on <a target="top" href="https://app.gitter.im/#/room/#fluentui-blazor:gitter.im">Gitter</a> and <a target="top" href="https://discord.gg/FcSNfg4">Discord</a>.</li>
		<li>Submit requests and issues on <a target="top" href="https://github.com/microsoft/fluentui-blazor/issues/new/choose">GitHub</a>.</li>
		<li>Contribute by helping out on some of our recommended first issues on <a target="top" href="https://github.com/microsoft/fluentui-blazor/labels/community:good-first-issue">GitHub</a>.</li>
	</ul>
</p>
<p>We look forward to building an amazing open source community with you!</p>
<|MERGE_RESOLUTION|>--- conflicted
+++ resolved
@@ -6,11 +6,7 @@
 
 <h1>Welcome to the Fluent UI Blazor components library</h1>
 <div class="demopanel" style="margin: 1rem 0; padding: 2.5rem; text-align: center">
-<<<<<<< HEAD
-	<p>This is the demo and documentation site for the <strong>next</strong> version (<strong>3.2.2</strong>) of the library</p>
-=======
-	<p>This is the demo and documentation site for the <strong>current</strong> version (<strong>3.2.2</strong>) of the library</p>
->>>>>>> e0a1bcc7
+	<p>This is the demo and documentation site for the <strong>next</strong> version (<strong>3.2.3</strong>) of the library</p>
 	<br />
 	<p>
 		The <a href="https://calm-sea-053fa6a03-archivesv2.westeurope.3.azurestaticapps.net/"> version 2 demos and documentation</a> site is also still available.
