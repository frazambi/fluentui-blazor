--- conflicted
+++ resolved
@@ -35,11 +35,7 @@
 </ul>
 <h2 id="css-variables">CSS variables <a class="anchor-link" href="#css-variables" aria-label="Link to this section: CSS variables"></a></h2>
 <p>
-<<<<<<< HEAD
-    There are a number of extra variables defined (for now only colors). They can be found in the <FluentAnchor Appearance=Appearance.Hypertext Href="_content/Microsoft.FluentUI.AspNetCore.Components/css/variables.css" Download="variables.css" >varables.css</FluentAnchor> 
-=======
-    There are a number of extra variables defined (for now only colors). They can be found in the <FluentAnchor Appearance=Appearance.Hypertext Href="_content/Microsoft.Fast.Components.FluentUI/css/variables.css" Download="variables.css" >variables.css</FluentAnchor> 
->>>>>>> 561a63b4
+    There are a number of extra variables defined (for now only colors). They can be found in the <FluentAnchor Appearance=Appearance.Hypertext Href="_content/Microsoft.FluentUI.AspNetCore.Components/css/variables.css" Download="variables.css" >variables.css</FluentAnchor> 
     file (which Reboot imports). Many more CSS variable are defined are in the Fluent UI Web Components for Blazor library. They are definded 
     through the Fluent UI Web Components scripts and can be used without including or importing any other files besides the 'web-components' script.
 </p>
