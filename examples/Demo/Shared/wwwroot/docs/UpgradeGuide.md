<<<<<<< HEAD
﻿## FluentDataGrid Breaking changes
=======
﻿## Breaking changes
>>>>>>> 9d092562
 The `FluentDataGrid` component is, as you may know, a `QuickGrid` in disguise. We 
 aligned the underlying code even more to the productized version that will ship with 
 .NET 8. Where we previously aligned parameter names to the `fluent-datagrid` Web 
 Component, we will now align to the `QuickGrid` naming. This should make 
 integrating/copying `QuickGrid` component examples in your own environment easier and 
 will make it easier for us to keep the code up-to-date. Changes that need to be made in parameter names from v2 are:  
* RowsData -> Items 
* RowsDataProvider -> ItemsProvider 
* RowsDataSize -> ItemSize 
* RowsDataKey -> ItemKey	

<<<<<<< HEAD
=======
Another breaking change is found in the `Align` enumeration. Where we previously used the values `Left` and `Right`, these have now been changed to `Start` and `End`. This to make working with those easier/more consistent in an RTL-based application.
 
`FluentBadge` now uses a `Color` \ `BackgroundColor` combination to determine the fill values.
 
`FluentCalendar` no longer wraps the `fluent-calendar` web component. It's functionality was too limited. Not all parameters are supported in the updated version.
 
`StackHorizontalAlignment`/`StackVerticalAlignment` have been renamed to just `HorizontalAlignment`/`VerticalAlignment` as there are now more components using these enumarations.

>>>>>>> 9d092562
## FluentComponentBase changes
The `FluentComponentBase` class now has an `Id` parameter. This has been lifted from the `FluentInputBase` class. 
The `Id` parameter is used to set the `id` attribute on the root element of the component. 
Previously, in the `FluentInputBase` class, a value was always created for the `Id`. This is no longer the case and 
a value is now only created for components that need to have an id. If needed, you can assign an value to the `Id` 
parameter yourself which will then be used as the 'id' on the root element.

## When using icons or emoji in version 2
<<<<<<< HEAD

We have changed the way icons and emoji are used in version 3. We published a [FluentUI.Icons](https://www.nuget.org/packages/Microsoft.Fast.Components.FluentUI.Icons) NuGet package
and a [FluentUI.Emojis](https://www.nuget.org/packages/Microsoft.Fast.Components.FluentUI.Emojis) NuGet package.
=======
We have changed the way icons and emoji are used in version 3. We published a [Icons](https://www.nuget.org/packages/Microsoft.Fast.Components.FluentUI.Icons) NuGet package
and a [Emoji](https://www.nuget.org/packages/Microsoft.Fast.Components.FluentUI.Emojis) NuGet package.   
>>>>>>> 9d092562
The Fluent UI System Icons are a (still growing) collection of familiar, friendly and modern icons from Microsoft.
At the moment there are more than 2200 distinct icons available in both filled and outlined versions and in various sizes. In total the collections consists of well over 11k icons in SVG format.

After the following changes, usage is very simple:
```xml
<FluentIcon Icon="Icons.Regular.Size24.Save" />
```

There are a couple of changes that need to be done to upgrade from v2 to v3 when using icons/emoji:

### 1. Changes in `.csproj` file
For version 2 you needed to add a `<ProjectGroup>` similar to below to your project file:
```xml
<PropertyGroup>
	<PublishFluentIconAssets>true</PublishFluentIconAssets>
	<FluentIconSizes>10,12,16,20,24,28,32,48</FluentIconSizes>
	<FluentIconVariants>Filled,Regular</FluentIconVariants>
	<PublishFluentEmojiAssets>true</PublishFluentEmojiAssets>
	<FluentEmojiGroups>Activities,Animals_Nature,Flags,Food_Drink,Objects,People_Body,Smileys_Emotion,Symbols,Travel_Places</FluentEmojiGroups>
	<FluentEmojiStyles>Color,Flat,HighContrast</FluentEmojiStyles>
</PropertyGroup>
```
This whole group should be **removed** from your project file. See the [Project setup](https://www.fluentui-blazor.net/ProjectSetup)
for instructions on how to work with icons and emoji in version 3.

### 2. Changes in `Program.cs`
The `AddFluentUIComponents()` service collection extension needs to be changed. 
The `options.IconConfiguration` and `options.EmojiConfiguration` lines are no longer necessary and should be removed.

```csharp
builder.Services.AddFluentUIComponents(options =>
{
    options.HostingModel = {see remark below};   
});
```

The `options.HostingModel` setting is used to determine the type of project you are building. Choose a value from the `BlazorHostingModel` enumeration which reflects your type of project.

### 3. Changes in code
**ALL** occurences of `<FluentIcon>` and `<FluentEmoji>` should be checked and changed to work with the new format.

For icons the new format is like:
 
```xml
<FluentIcon Icon="@(Icons.Regular.Size24.Save)" />
```

> Names are structured as follows: `Icons.[IconVariant].[IconSize].[IconName]`.

For emoji the new format is:

```xml
<FluentEmoji Emoji="@(Emojis.PeopleBody.Color.Default.Artist)" />
```

> Names are structured as follows: `Emojis.[EmojiGroup].[EmojiStyle].[EmojiSkintone].[EmojiName]`.

📢 You can automate the changes by using the [Visual Studio Find and Replace functionality](https://learn.microsoft.com/en-us/visualstudio/ide/using-regular-expressions-in-visual-studio).

> Before to use **Find and Replace in Files**, you have to backup your project.
> The following steps are provided as an example and may not work in your case.
> You have to adapt them to your project.

- To search: `<FluentIcon Name="?@?FluentIcons\.(?<name>[^"]+)"? Size="?@?IconSize\.(?<size>[^"]+)"? Variant="?@?IconVariant\.(?<variant>[^"]+)"? Color="?@?Color\.(?<color>[^"]+)"? Slot="?(?<slot>[^"]+)"? />`
- To replace by: `<FluentIcon Icon="Icons.${variant}.${size}.${name}" Color="@Color.${color}" Slot="${slot}" />`

![Find and Replace](./_content/FluentUI.Demo.Shared/images/Icons-FindReplace-RegEx.png)

The preceding expressions are defined to search for attributes in this order: Name, Size, Variant, Color, Slot.
You may need to change or delete some attributes, depending on how you've coded them (and relaunch the process).

## Using the library from a RCL
For version 2 you had to add the following to your project file:
```xml
<Target Name="DisableAnalyzers" BeforeTargets="CoreCompile">
	<ItemGroup>
		<Analyzer Remove="@(Analyzer)" Condition="'%(Filename)' == 'Microsoft.Fast.Components.FluentUI.Configuration'" />
	</ItemGroup>
</Target>
```
This is no longer necessary. The code should be **removed** from your project file<|MERGE_RESOLUTION|>--- conflicted
+++ resolved
@@ -1,8 +1,4 @@
-<<<<<<< HEAD
-﻿## FluentDataGrid Breaking changes
-=======
 ﻿## Breaking changes
->>>>>>> 9d092562
  The `FluentDataGrid` component is, as you may know, a `QuickGrid` in disguise. We 
  aligned the underlying code even more to the productized version that will ship with 
  .NET 8. Where we previously aligned parameter names to the `fluent-datagrid` Web 
@@ -14,8 +10,6 @@
 * RowsDataSize -> ItemSize 
 * RowsDataKey -> ItemKey	
 
-<<<<<<< HEAD
-=======
 Another breaking change is found in the `Align` enumeration. Where we previously used the values `Left` and `Right`, these have now been changed to `Start` and `End`. This to make working with those easier/more consistent in an RTL-based application.
  
 `FluentBadge` now uses a `Color` \ `BackgroundColor` combination to determine the fill values.
@@ -24,7 +18,6 @@
  
 `StackHorizontalAlignment`/`StackVerticalAlignment` have been renamed to just `HorizontalAlignment`/`VerticalAlignment` as there are now more components using these enumarations.
 
->>>>>>> 9d092562
 ## FluentComponentBase changes
 The `FluentComponentBase` class now has an `Id` parameter. This has been lifted from the `FluentInputBase` class. 
 The `Id` parameter is used to set the `id` attribute on the root element of the component. 
@@ -33,14 +26,8 @@
 parameter yourself which will then be used as the 'id' on the root element.
 
 ## When using icons or emoji in version 2
-<<<<<<< HEAD
-
-We have changed the way icons and emoji are used in version 3. We published a [FluentUI.Icons](https://www.nuget.org/packages/Microsoft.Fast.Components.FluentUI.Icons) NuGet package
-and a [FluentUI.Emojis](https://www.nuget.org/packages/Microsoft.Fast.Components.FluentUI.Emojis) NuGet package.
-=======
 We have changed the way icons and emoji are used in version 3. We published a [Icons](https://www.nuget.org/packages/Microsoft.Fast.Components.FluentUI.Icons) NuGet package
 and a [Emoji](https://www.nuget.org/packages/Microsoft.Fast.Components.FluentUI.Emojis) NuGet package.   
->>>>>>> 9d092562
 The Fluent UI System Icons are a (still growing) collection of familiar, friendly and modern icons from Microsoft.
 At the moment there are more than 2200 distinct icons available in both filled and outlined versions and in various sizes. In total the collections consists of well over 11k icons in SVG format.
 
@@ -84,7 +71,7 @@
 
 For icons the new format is like:
  
-```xml
+```razor
 <FluentIcon Icon="@(Icons.Regular.Size24.Save)" />
 ```
 
