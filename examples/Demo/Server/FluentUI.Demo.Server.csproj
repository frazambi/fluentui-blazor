﻿<Project Sdk="Microsoft.NET.Sdk.Web">

	<PropertyGroup>
<<<<<<< HEAD
		<!-- Uncomment below line if you want to target all mentioned frameworks -->
		<!-- Targeting just one framework will speed up build time -->
		<!--<TargetFrameworks>net6.0;net7.0</TargetFrameworks>-->
		<!-- Comment below line if you enable line above -->
		<TargetFramework>net7.0</TargetFramework>
=======
		<TargetFramework>net8.0</TargetFramework>
>>>>>>> b050331d
		<Nullable>enable</Nullable>
		<ImplicitUsings>enable</ImplicitUsings>
		<LangVersion>latest</LangVersion>
	</PropertyGroup>

	<ItemGroup>
	  <ProjectReference Include="..\Shared\FluentUI.Demo.Shared.csproj" />
	</ItemGroup>

</Project><|MERGE_RESOLUTION|>--- conflicted
+++ resolved
@@ -1,15 +1,7 @@
 ﻿<Project Sdk="Microsoft.NET.Sdk.Web">
 
 	<PropertyGroup>
-<<<<<<< HEAD
-		<!-- Uncomment below line if you want to target all mentioned frameworks -->
-		<!-- Targeting just one framework will speed up build time -->
-		<!--<TargetFrameworks>net6.0;net7.0</TargetFrameworks>-->
-		<!-- Comment below line if you enable line above -->
-		<TargetFramework>net7.0</TargetFramework>
-=======
 		<TargetFramework>net8.0</TargetFramework>
->>>>>>> b050331d
 		<Nullable>enable</Nullable>
 		<ImplicitUsings>enable</ImplicitUsings>
 		<LangVersion>latest</LangVersion>
