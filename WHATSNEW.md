--- conflicted
+++ resolved
@@ -3,13 +3,10 @@
 - Fix [#419](https://github.com/microsoft/fluentui-blazor/issues/419): Partial fix for feat: Add multi line text to FluentDataGrid PropertyColumn
 - Fix [#424](https://github.com/microsoft/fluentui-blazor/issues/422): Demo site not working on iPhone
 - Fix [#424](https://github.com/microsoft/fluentui-blazor/issues/424): [Demo apps] Infinite rendering loop in TableOfContents
-<<<<<<< HEAD
 - Fix [#370](https://github.com/microsoft/fluentui-blazor/pull/439): FluentIcon performance improvements by @andreisaperski 
 - Make arrow keys work in FluentDataGrid colum options
 - Add required icon assets for all sizes
 - Add all Presence icons as required
-=======
->>>>>>> 3d8d9be9
 - Update Fluent UI System Icons to version 1.1.203
 **What's new (Name / Size(s) / Variant(s))**
 - Book Default / 28 / Filled & Regular
@@ -30,10 +27,6 @@
 - Book Add / 24, 28 / Filled & Regular
 - Subtract / 12, 16, 20 / Filled & Regular
 
-<<<<<<< HEAD
-=======
-
->>>>>>> 3d8d9be9
 ## V2.3.5
 - Fix [#386](https://github.com/microsoft/fluentui-blazor/issues/386) by updating web-components.min.js to 2.5.15
 
